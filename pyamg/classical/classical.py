--- conflicted
+++ resolved
@@ -4,33 +4,20 @@
 __docformat__ = "restructuredtext en"
 
 from warnings import warn
-<<<<<<< HEAD
-from scipy.sparse import csr_matrix, isspmatrix_csr, SparseEfficiencyWarning, block_diag
-import numpy as np
-
-=======
 from scipy.sparse import csr_matrix, isspmatrix_csr, isspmatrix_bsr, \
     SparseEfficiencyWarning
->>>>>>> 101426b5
+
 from pyamg.multilevel import multilevel_solver
 from pyamg.relaxation.smoothing import change_smoothers
 from pyamg.strength import classical_strength_of_connection, \
     symmetric_strength_of_connection, evolution_strength_of_connection, \
     distance_strength_of_connection, energy_based_strength_of_connection, \
     algebraic_distance, affinity_distance
-<<<<<<< HEAD
-from pyamg.util.utils import mat_mat_complexity, unpack_arg, extract_diagonal_blocks
-from .interpolate import direct_interpolation, standard_interpolation, \
-     trivial_interpolation, injection_interpolation, approximate_ideal_restriction
-from .split import *
-=======
 from pyamg.util.utils import mat_mat_complexity, unpack_arg
-
 from .interpolate import direct_interpolation, standard_interpolation, \
     distance_two_interpolation, one_point_interpolation, \
     injection_interpolation
 from . import split
->>>>>>> 101426b5
 from .cr import CR
 
 __all__ = ['ruge_stuben_solver']
@@ -38,14 +25,8 @@
 def ruge_stuben_solver(A,
                        strength=('classical', {'theta': 0.25 ,'do_amalgamation': False}),
                        CF='RS',
-<<<<<<< HEAD
-                       influence=None,
-                       interp='standard',
-                       restrict=None,
-=======
                        interpolation='direct',
                        restriction='galerkin',
->>>>>>> 101426b5
                        presmoother=('gauss_seidel', {'sweep': 'symmetric'}),
                        postsmoother=('gauss_seidel', {'sweep': 'symmetric'}),
                        max_levels=20, max_coarse=20, keep=False,
@@ -65,23 +46,12 @@
     CF : {string} : default 'RS'
         Method used for coarse grid selection (C/F splitting)
         Supported methods are RS, PMIS, PMISc, CLJP, CLJPc, and CR.
-<<<<<<< HEAD
-    influence: {np array size of num dofs} : default is None
-        If set, this adds influence to the lambda values of points for RS coarsening
-        This makes points with high influence values more likely to become C points
-    interp : {string} : default 'standard'
-        Options include 'direct', 'standard', 'inject' and 'trivial'.
-    restrict : {string} : default None
-        Optional flag to use R != P^T. Only option is 'air' for approximate ideal
-        restriction.
-=======
     interpolation : {string} : default 'direct'
         Method for interpolation. Options include 'direct', 'standard', 'injection',
         'one_point', and 'distance_two'.
     restriction : {string or dict} : default 'galerkin'
         'Galerkin' means set R := P^T for a Galerkin coarse-grid operator. Can also specify
         an interpolation method as above, to build the restriciton operator based on A^T. 
->>>>>>> 101426b5
     presmoother : {string or dict}
         Method used for presmoothing at each level.  Method-specific parameters
         may be passed in using a tuple, e.g.
@@ -158,17 +128,6 @@
             mat_mat_complexity.__detailed__ = True
         del kwargs['setup_complexity']
 
-<<<<<<< HEAD
-    # # convert A to csr
-    # if not ( isspmatrix_csr(A) ):
-    #     try:
-    #         A = csr_matrix(A)
-    #         warn("Implicit conversion of A to CSR",
-    #              SparseEfficiencyWarning)
-    #     except:
-    #         raise TypeError('Argument A must have type csr_matrix, \
-    #                          or be convertible to csr_matrix')
-=======
     # Convert A to csr
     if not (isspmatrix_csr(A) or isspmatrix_bsr(A)):
         try:
@@ -177,10 +136,6 @@
         except:
             raise TypeError('Argument A must have type csr_matrix, bsr_matrix, \
                              or be convertible to csr_matrix')
-    
-    # if isspmatrix_bsr(A):
-    #     warn("Classical AMG is often more effective on CSR matrices.")
->>>>>>> 101426b5
 
     # preprocess A
     A = A.asfptype()
@@ -193,11 +148,7 @@
     levels[-1].influence = influence
 
     while len(levels) < max_levels and levels[-1].A.shape[0] > max_coarse:
-<<<<<<< HEAD
-        extend_hierarchy(levels, strength, CF, interp, restrict, keep)
-=======
         extend_hierarchy(levels, strength, CF, interpolation, restriction, keep)
->>>>>>> 101426b5
 
     ml = multilevel_solver(levels, **kwargs)
     change_smoothers(ml, presmoother, postsmoother)
@@ -205,121 +156,10 @@
 
 
 # internal function
-<<<<<<< HEAD
-def extend_hierarchy(levels, strength, CF, interp, restrict, keep):
-=======
 def extend_hierarchy(levels, strength, CF, interpolation, restriction, keep):
->>>>>>> 101426b5
-    """ helper function for local methods """
 
     A = levels[-1].A
-    block_starts = levels[-1].block_starts
-    influence = levels[-1].influence
-
-<<<<<<< HEAD
-    # If this is a system, apply the unknown approach by coarsening and
-    # generating interpolation based on each diagonal block of A
-    if (block_starts):
-        A_diag = extract_diagonal_blocks(A, block_starts)
-    else:
-        A_diag = [A]
-
-    # Zero initial complexities for strength, splitting and interpolation
-    levels[-1].complexity['CF'] = 0.0
-    levels[-1].complexity['strength'] = 0.0
-    levels[-1].complexity['interpolate'] = 0.0
-
-    # Empty arrays to store operators for each diagonal block of A
-    C_diag = []
-    P_diag = []
-    R_diag = []
-    splitting = []
-    next_lvl_block_starts = [0]
-    block_cnt = 0
-
-    # Form interpolation for each diagonal block in A (nodal AMG interpolation)
-    for mat in A_diag:
-
-        # Compute the strength-of-connection matrix C, where larger
-        # C[i,j] denote stronger couplings between i and j.
-        fn, kwargs = unpack_arg(strength)
-        if fn == 'symmetric':
-            C_diag.append( symmetric_strength_of_connection(mat, **kwargs) )
-        elif fn == 'classical':
-            C_diag.append( classical_strength_of_connection(mat, **kwargs) )
-        elif fn == 'distance':
-            C_diag.append( distance_strength_of_connection(mat, **kwargs) )
-        elif (fn == 'ode') or (fn == 'evolution'):
-            C_diag.append( evolution_strength_of_connection(mat, **kwargs) )
-        elif fn == 'energy_based':
-            C_diag.append( energy_based_strength_of_connection(mat, **kwargs) )
-        elif fn == 'algebraic_distance':
-            C_diag.append( algebraic_distance(mat, **kwargs) )
-        elif fn == 'affinity':
-            C_diag.append( affinity_distance(mat, **kwargs) )
-        elif fn is None:
-            C_diag.append( mat )
-        else:
-            raise ValueError('unrecognized strength of connection method: %s' %
-                             str(fn))
-        levels[-1].complexity['strength'] += kwargs['cost'][0] * mat.nnz / float(A.nnz)
-
-        # Generate the C/F splitting
-        fn, kwargs = unpack_arg(CF)
-        if fn == 'RS':
-            splitting.append( RS(C_diag[-1], **kwargs) )
-        elif fn == 'PMIS':
-            splitting.append( PMIS(C_diag[-1], **kwargs) )
-        elif fn == 'PMISc':
-            splitting.append( PMISc(C_diag[-1], **kwargs) )
-        elif fn == 'CLJP':
-            splitting.append( CLJP(C_diag[-1], **kwargs) )
-        elif fn == 'CLJPc':
-            splitting.append( CLJPc(C_diag[-1], **kwargs) )
-        elif fn == 'CR':
-            splitting.append( CR(C_diag[-1], **kwargs) )
-        elif fn == 'weighted_matching':
-            sp, soc = weighted_matching(C_diag[-1], **kwargs)
-            splitting.append(sp)
-            if soc is not None:
-                C_diag[-1] = soc
-        else:
-            raise ValueError('unknown C/F splitting method (%s)' % CF)
-        levels[-1].complexity['CF'] += kwargs['cost'][0] * C_diag[-1].nnz / float(A.nnz)
-
-        # Generate the interpolation matrix that maps from the coarse-grid to the
-        # fine-grid
-        fn, kwargs = unpack_arg(interp)
-        if fn == 'standard':
-            P_diag.append( standard_interpolation(mat, C_diag[-1], splitting[-1], **kwargs) )
-        elif fn == 'direct':
-            P_diag.append( direct_interpolation(mat, C_diag[-1], splitting[-1], **kwargs) )
-        elif fn == 'inject':
-            P_diag.append( injection_interpolation(mat, C_diag[-1], splitting[-1], **kwargs) )
-        elif fn == 'trivial':
-            P_diag.append( trivial_interpolation(mat, splitting[-1], **kwargs) )
-        else:
-            raise ValueError('unknown interpolation method (%s)' % interp)
-        levels[-1].complexity['interpolate'] += kwargs['cost'][0] * mat.nnz / float(A.nnz)
-
-        next_lvl_block_starts.append( next_lvl_block_starts[-1] + P_diag[-1].shape[1])
-        block_cnt = block_cnt + 1
-
-        # Build restriction operator
-        fn, kwargs = unpack_arg(restrict)
-        if fn is None:
-            R_diag.append(P_diag[-1].T.tocsr())
-        elif fn == 'air':
-            R_diag.append( approximate_ideal_restriction(mat, splitting[-1], **kwargs) )
-        elif fn == 'block_air':
-            R_diag.append( block_approximate_ideal_restriction(mat, splitting[-1], **kwargs) )
-        else:
-            raise ValueError('unknown restriction method (%s)' % restrict)
-
-    # Build P to be block diagonal and R = P^T.
-    P = block_diag(P_diag, format='csr')
-    R = block_diag(R_diag, format='csr')
-=======
+
     # Compute the strength-of-connection matrix C, where larger
     # C[i,j] denote stronger couplings between i and j.
     fn, kwargs = unpack_arg(strength)
@@ -440,13 +280,6 @@
             raise ValueError('unknown interpolation method (%s)' % interpolation)
     
     levels[-1].complexity['restriction'] = kwargs['cost'][0]
->>>>>>> 101426b5
-
-    # Store relevant information for this level
-    splitting = np.concatenate(splitting)
-    if keep:
-        C = block_diag(C_diag)
-        levels[-1].C = C              # strength of connection matrix
 
     levels[-1].P = P                  # prolongation operator
     levels[-1].R = R                  # restriction operator
@@ -458,26 +291,12 @@
     levels[-1].complexity['RAP'] += mat_mat_complexity(RA,P) / float(A.nnz)
     A = RA * P
 
-<<<<<<< HEAD
-=======
     # Make sure coarse-grid operator is in correct sparse format
     if (isspmatrix_csr(P) and (not isspmatrix_csr(A))):
         A = A.tocsr()
     elif (isspmatrix_bsr(P) and (not isspmatrix_bsr(A))):
         A = A.tobsr()
 
-    # Form next level through Galerkin product
->>>>>>> 101426b5
     levels.append(multilevel_solver.level())
     levels[-1].A = A
 
-    # Store influence and block starts on next level
-    if (influence != None):
-        I = (R==1).astype('intc')
-        levels[-1].influence = I*influence
-    else:
-        levels[-1].influence = None
-    if (block_starts):
-        levels[-1].block_starts = next_lvl_block_starts
-    else:
-        levels[-1].block_starts = None
