--- conflicted
+++ resolved
@@ -81,17 +81,12 @@
     (      ctype AA [], const int AA_size),
     (      ctype  R [], const int  R_size),
     (      ctype temp [], const int temp_size),
-<<<<<<< HEAD
     (const ctype omega [], const int omega_size),
     (const ctype A_data [], const int A_data_size),
     (      ctype weights [], const int weights_size),
     (      ctype Agg_data [], const int Agg_data_size),
-    (      ctype gamma [], const int gamma_size)
-=======
     (      ctype gamma [], const int gamma_size),
-    (const ctype omega [], const int omega_size),
     (      ctype cost [], const int cost_size)
->>>>>>> 06b0c55b
 };
 %enddef
 
@@ -224,7 +219,7 @@
 %include "pairwise.h"
 INSTANTIATE_INDEXDATA(drake_matching)
 INSTANTIATE_INDEXDATA(notay_pairwise)
-INSTANTIATE_INDEXDATA_COMPLEX(compute_weights)
+INSTANTIATE_INDEXDATA(compute_weights)
 
 /*----------------------------------------------------------------------------
   ruge_stuben.h
