--- conflicted
+++ resolved
@@ -173,7 +173,10 @@
         except NameError:
             raise NameError("invalid postsmoother method: ", fn2)
         ml.levels[i].postsmoother = setup_postsmoother(ml.levels[i], **kwargs2)
-<<<<<<< HEAD
+
+        # Save tuples in ml to check cycle complexity
+        ml.levels[i].smoothers['presmoother'] = [fn1, kwargs1]
+        ml.levels[i].smoothers['postsmoother'] = [fn2, kwargs2]
 
         # Check if symmetric smoothing scheme
         try:
@@ -216,6 +219,10 @@
             except NameError:
                 raise NameError("invalid postsmoother method: ", fn2)
             ml.levels[i].postsmoother = setup_postsmoother(ml.levels[i], **kwargs2)
+
+            # Save tuples in ml to check cycle complexity
+            ml.levels[i].smoothers['presmoother'] = [fn1, kwargs1]
+            ml.levels[i].smoothers['postsmoother'] = [fn2, kwargs2]
 
             # Check if symmetric smoothing scheme
             try:
@@ -259,6 +266,10 @@
             # Set up postsmoother
             ml.levels[i].postsmoother = setup_postsmoother(ml.levels[i], **kwargs2)
 
+            # Save tuples in ml to check cycle complexity
+            ml.levels[i].smoothers['presmoother'] = [fn1, kwargs1]
+            ml.levels[i].smoothers['postsmoother'] = [fn2, kwargs2]
+
             # Check if symmetric smoothing scheme
             try:
                 it1 = kwargs1['iterations']
@@ -289,146 +300,12 @@
     else:  
         mid_len = min_len
 
-    # Fill in remaining levels
-    for i in range(mid_len, len(ml.levels[:-1])):
-        ml.levels[i].presmoother = setup_presmoother(ml.levels[i], **kwargs1)
-        ml.levels[i].postsmoother = setup_postsmoother(ml.levels[i], **kwargs2)
-
-=======
-
-        # Save tuples in ml to check cycle complexity
-        ml.levels[i].smoothers['presmoother'] = [fn1, kwargs1]
-        ml.levels[i].smoothers['postsmoother'] = [fn2, kwargs2]
-
-        # Check if symmetric smoothing scheme
-        try:
-            it1 = kwargs1['iterations']
-        except:
-            it1 = 1
-        try:
-            it2 = kwargs2['iterations']
-        except:
-            it2 = 1
-        if (fn1 != fn2) or (it1 != it2):
-            ml.symmetric_smoothing = False
-        elif fn1 not in SYMMETRIC_RELAXATION:
-            try:
-                sweep1 = kwargs1['sweep']
-            except:
-                sweep1 = DEFAULT_SWEEP
-            try:
-                sweep2 = kwargs2['sweep']
-            except:
-                sweep2 = DEFAULT_SWEEP
-            if  (sweep1 == 'forward' and sweep2 == 'backward') or \
-                (sweep1 == 'backward' and sweep2 == 'forward') or \
-                (sweep1 == 'symmetric' and sweep2 == 'symmetric'):
-                pass
-            else:
-                ml.symmetric_smoothing = False
-
-    if len(presmoother) < len(postsmoother):
-        mid_len = min(len(postsmoother), len(ml.levels[:-1]))
-        for i in range(min_len, mid_len):
-            # Set up presmoother
-            ml.levels[i].presmoother = setup_presmoother(ml.levels[i], **kwargs1)
-            
-            # unpack postsmoother[i]
-            fn2, kwargs2 = unpack_arg(postsmoother[i])
-            # get function handle
-            try:
-                setup_postsmoother = eval('setup_' + str(fn2))
-            except NameError:
-                raise NameError("invalid postsmoother method: ", fn2)
-            ml.levels[i].postsmoother = setup_postsmoother(ml.levels[i], **kwargs2)
-
-            # Save tuples in ml to check cycle complexity
-            ml.levels[i].smoothers['presmoother'] = [fn1, kwargs1]
-            ml.levels[i].smoothers['postsmoother'] = [fn2, kwargs2]
-
-            # Check if symmetric smoothing scheme
-            try:
-                it1 = kwargs1['iterations']
-            except:
-                it1 = 1
-            try:
-                it2 = kwargs2['iterations']
-            except:
-                it2 = 1
-            if (fn1 != fn2) or (it1 != it2):
-                ml.symmetric_smoothing = False
-            elif fn1 not in SYMMETRIC_RELAXATION:
-                try:
-                    sweep1 = kwargs1['sweep']
-                except:
-                    sweep1 = DEFAULT_SWEEP
-                try:
-                    sweep2 = kwargs2['sweep']
-                except:
-                    sweep2 = DEFAULT_SWEEP
-                if  (sweep1 == 'forward' and sweep2 == 'backward') or \
-                    (sweep1 == 'backward' and sweep2 == 'forward') or \
-                    (sweep1 == 'symmetric' and sweep2 == 'symmetric'):
-                    pass
-                else:
-                    ml.symmetric_smoothing = False
-
-    elif len(presmoother) > len(postsmoother):
-        mid_len = min(len(postsmoother), len(ml.levels[:-1]))
-        for i in range(min_len, mid_len):
-            # unpack presmoother[i]
-            fn1, kwargs1 = unpack_arg(presmoother[i])
-            # get function handle
-            try:
-                setup_presmoother = eval('setup_' + str(fn1))
-            except NameError:
-                raise NameError("invalid presmoother method: ", fn1)
-            ml.levels[i].presmoother = setup_presmoother(ml.levels[i], **kwargs1)
-
-            # Set up postsmoother
-            ml.levels[i].postsmoother = setup_postsmoother(ml.levels[i], **kwargs2)
-
-            # Save tuples in ml to check cycle complexity
-            ml.levels[i].smoothers['presmoother'] = [fn1, kwargs1]
-            ml.levels[i].smoothers['postsmoother'] = [fn2, kwargs2]
-
-            # Check if symmetric smoothing scheme
-            try:
-                it1 = kwargs1['iterations']
-            except:
-                it1 = 1
-            try:
-                it2 = kwargs2['iterations']
-            except:
-                it2 = 1
-            if (fn1 != fn2) or (it1 != it2):
-                ml.symmetric_smoothing = False
-            elif fn1 not in SYMMETRIC_RELAXATION:
-                try:
-                    sweep1 = kwargs1['sweep']
-                except:
-                    sweep1 = DEFAULT_SWEEP
-                try:
-                    sweep2 = kwargs2['sweep']
-                except:
-                    sweep2 = DEFAULT_SWEEP
-                if  (sweep1 == 'forward' and sweep2 == 'backward') or \
-                    (sweep1 == 'backward' and sweep2 == 'forward') or \
-                    (sweep1 == 'symmetric' and sweep2 == 'symmetric'):
-                    pass
-                else:
-                    ml.symmetric_smoothing = False
-
-    else:  
-        mid_len = min_len
-
     # Fill in remaining levels, save tuples in ml to check cycle complexity
     for i in range(mid_len, len(ml.levels[:-1])):
         ml.levels[i].presmoother = setup_presmoother(ml.levels[i], **kwargs1)
         ml.levels[i].postsmoother = setup_postsmoother(ml.levels[i], **kwargs2)
         ml.levels[i].smoothers['presmoother'] = [fn1, kwargs1]
         ml.levels[i].smoothers['postsmoother'] = [fn2, kwargs2]
->>>>>>> 8f9794f7
 
 
 def rho_D_inv_A(A):
