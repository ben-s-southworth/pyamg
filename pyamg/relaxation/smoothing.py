--- conflicted
+++ resolved
@@ -189,13 +189,7 @@
             it2 = 1
         if (fn1 != fn2) or (it1 != it2):
             ml.symmetric_smoothing = False
-<<<<<<< HEAD
-        elif (fn1 != 'jacobi') and (fn1 != 'richardson') and \
-             (fn1 != 'block_jacobi') and (fn1 != 'jacobi_ne') and \
-             (fn1 != 'chebyshev') and (fn1 != None):
-=======
         elif fn1 not in SYMMETRIC_RELAXATION:
->>>>>>> 8f9794f7
             try:
                 sweep1 = kwargs1['sweep']
             except:
@@ -203,14 +197,7 @@
             try:
                 sweep2 = kwargs2['sweep']
             except:
-<<<<<<< HEAD
-                if (fn2 == 'strength_based_schwarz') or (fn2 == 'schwarz'):
-                    sweep2 = 'symmetric'
-                else:
-                    sweep2 = 'forward'
-=======
                 sweep2 = DEFAULT_SWEEP
->>>>>>> 8f9794f7
             if  (sweep1 == 'forward' and sweep2 == 'backward') or \
                 (sweep1 == 'backward' and sweep2 == 'forward') or \
                 (sweep1 == 'symmetric' and sweep2 == 'symmetric'):
@@ -248,13 +235,7 @@
                 it2 = 1
             if (fn1 != fn2) or (it1 != it2):
                 ml.symmetric_smoothing = False
-<<<<<<< HEAD
-            elif (fn1 != 'jacobi') and (fn1 != 'richardson') and \
-                 (fn1 != 'block_jacobi') and (fn1 != 'jacobi_ne') and \
-                 (fn1 != 'chebyshev') and (fn1 != None):
-=======
             elif fn1 not in SYMMETRIC_RELAXATION:
->>>>>>> 8f9794f7
                 try:
                     sweep1 = kwargs1['sweep']
                 except:
@@ -262,14 +243,7 @@
                 try:
                     sweep2 = kwargs2['sweep']
                 except:
-<<<<<<< HEAD
-                    if (fn2 == 'strength_based_schwarz') or (fn2 == 'schwarz'):
-                        sweep2 = 'symmetric'
-                    else:
-                        sweep2 = 'forward'
-=======
                     sweep2 = DEFAULT_SWEEP
->>>>>>> 8f9794f7
                 if  (sweep1 == 'forward' and sweep2 == 'backward') or \
                     (sweep1 == 'backward' and sweep2 == 'forward') or \
                     (sweep1 == 'symmetric' and sweep2 == 'symmetric'):
@@ -307,13 +281,7 @@
                 it2 = 1
             if (fn1 != fn2) or (it1 != it2):
                 ml.symmetric_smoothing = False
-<<<<<<< HEAD
-            elif (fn1 != 'jacobi') and (fn1 != 'richardson') and \
-                 (fn1 != 'block_jacobi') and (fn1 != 'jacobi_ne') and \
-                 (fn1 != 'chebyshev') and (fn1 != None):
-=======
             elif fn1 not in SYMMETRIC_RELAXATION:
->>>>>>> 8f9794f7
                 try:
                     sweep1 = kwargs1['sweep']
                 except:
@@ -321,14 +289,7 @@
                 try:
                     sweep2 = kwargs2['sweep']
                 except:
-<<<<<<< HEAD
-                    if (fn2 == 'strength_based_schwarz') or (fn2 == 'schwarz'):
-                        sweep2 = 'symmetric'
-                    else:
-                        sweep2 = 'forward'
-=======
                     sweep2 = DEFAULT_SWEEP
->>>>>>> 8f9794f7
                 if  (sweep1 == 'forward' and sweep2 == 'backward') or \
                     (sweep1 == 'backward' and sweep2 == 'forward') or \
                     (sweep1 == 'symmetric' and sweep2 == 'symmetric'):
