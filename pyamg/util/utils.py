"""General utility functions for pyamg"""
from __future__ import print_function

__docformat__ = "restructuredtext en"

from warnings import warn

import numpy as np
import scipy as sp
from scipy.sparse import isspmatrix, isspmatrix_csr, isspmatrix_csc, \
    isspmatrix_bsr, csr_matrix, csc_matrix, bsr_matrix, coo_matrix, eye
from scipy.sparse.sputils import upcast
from pyamg.util.linalg import norm, cond, pinv_array
from scipy.linalg import eigvals
import pyamg.amg_core

__all__ = ['unpack_arg', 'blocksize', 'diag_sparse', 'profile_solver', 
           'to_type', 'type_prep', 'get_diagonal', 'UnAmal', 'Coord2RBM',
           'hierarchy_spectrum', 'print_table', 'get_block_diag', 'amalgamate',
           'symmetric_rescaling', 'symmetric_rescaling_sa',
           'relaxation_as_linear_operator', 'filter_operator', 'scale_T',
           'get_Cpt_params', 'compute_BtBinv', 'eliminate_diag_dom_nodes',
           'levelize_strength_or_aggregation',
           'levelize_smooth_or_improve_candidates', 'filter_matrix_columns',
           'filter_matrix_rows', 'truncate_rows', 'mat_mat_complexity']

try:
    from scipy.sparse._sparsetools import csr_scale_rows, bsr_scale_rows
    from scipy.sparse._sparsetools import csr_scale_columns, bsr_scale_columns
except ImportError:
    from scipy.sparse.sparsetools import csr_scale_rows, bsr_scale_rows
    from scipy.sparse.sparsetools import csr_scale_columns, bsr_scale_columns


def unpack_arg(v, cost=True):
    # Helper function for unpacking a function name and parameter
    # dictionary tuple
    if isinstance(v, tuple):
        if cost:
            (v[1])['cost'] = [0.0]
            return v[0], v[1]
        else:
            return v[0], v[1]
    else:
        if cost:
            return v, {'cost' : [0.0]}
        else:
            return v, {}

def blocksize(A):
    # Helper Function: return the blocksize of a matrix
    if isspmatrix_bsr(A):
        return A.blocksize[0]
    else:
        return 1


def profile_solver(ml, accel=None, **kwargs):
    """
    A quick solver to profile a particular multilevel object

    Parameters
    ----------
    ml : multilevel
        Fully constructed multilevel object
    accel : function pointer
        Pointer to a valid Krylov solver (e.g. gmres, cg)

    Returns
    -------
    residuals : array
        Array of residuals for each iteration

    See Also
    --------
    multilevel.psolve, multilevel.solve

    Examples
    --------
    >>> import numpy as np
    >>> from scipy.sparse import spdiags, csr_matrix
    >>> from scipy.sparse.linalg import cg
    >>> from pyamg.classical import ruge_stuben_solver
    >>> from pyamg.util.utils import profile_solver
    >>> n=100
    >>> e = np.ones((n,1)).ravel()
    >>> data = [ -1*e, 2*e, -1*e ]
    >>> A = csr_matrix(spdiags(data,[-1,0,1],n,n))
    >>> b = A*np.ones(A.shape[0])
    >>> ml = ruge_stuben_solver(A, max_coarse=10)
    >>> res = profile_solver(ml,accel=cg)

    """
    A = ml.levels[0].A
    b = A * sp.rand(A.shape[0], 1)
    residuals = []

    if accel is None:
        ml.solve(b, residuals=residuals, **kwargs)
    else:
        def callback(x):
            residuals.append(norm(np.ravel(b) - np.ravel(A*x)))
        M = ml.aspreconditioner(cycle=kwargs.get('cycle', 'V'))
        accel(A, b, M=M, callback=callback, **kwargs)

    return np.asarray(residuals)


def diag_sparse(A):
    """
    If A is a sparse matrix (e.g. csr_matrix or csc_matrix)
       - return the diagonal of A as an array

    Otherwise
       - return a csr_matrix with A on the diagonal

    Parameters
    ----------
    A : sparse matrix or 1d array
        General sparse matrix or array of diagonal entries

    Returns
    -------
    B : array or sparse matrix
        Diagonal sparse is returned as csr if A is dense otherwise return an
        array of the diagonal

    Examples
    --------
    >>> import numpy as np
    >>> from pyamg.util.utils import diag_sparse
    >>> d = 2.0*np.ones((3,)).ravel()
    >>> print diag_sparse(d).todense()
    [[ 2.  0.  0.]
     [ 0.  2.  0.]
     [ 0.  0.  2.]]

    """
    if isspmatrix(A):
        return A.diagonal()
    else:
        if(np.ndim(A) != 1):
            raise ValueError('input diagonal array expected to be 1d')
        return csr_matrix((np.asarray(A), np.arange(len(A)),
                          np.arange(len(A)+1)), (len(A), len(A)))


def scale_rows(A, v, copy=True):
    """
    Scale the sparse rows of a matrix

    Parameters
    ----------
    A : sparse matrix
        Sparse matrix with M rows
    v : array_like
        Array of M scales
    copy : {True,False}
        - If copy=True, then the matrix is copied to a new and different return
          matrix (e.g. B=scale_rows(A,v))
        - If copy=False, then the matrix is overwritten deeply (e.g.
          scale_rows(A,v,copy=False) overwrites A)

    Returns
    -------
    A : sparse matrix
        Scaled sparse matrix in original format

    See Also
    --------
    scipy.sparse._sparsetools.csr_scale_rows, scale_columns

    Notes
    -----
    - if A is a csc_matrix, the transpose A.T is passed to scale_columns
    - if A is not csr, csc, or bsr, it is converted to csr and sent
      to scale_rows

    Examples
    --------
    >>> import numpy as np
    >>> from scipy.sparse import spdiags
    >>> from pyamg.util.utils import scale_rows
    >>> n=5
    >>> e = np.ones((n,1)).ravel()
    >>> data = [ -1*e, 2*e, -1*e ]
    >>> A = spdiags(data,[-1,0,1],n,n-1).tocsr()
    >>> B = scale_rows(A,5*np.ones((A.shape[0],1)))
    """

    v = np.ravel(v)

    if isspmatrix_csr(A) or isspmatrix_bsr(A):
        M, N = A.shape
        if M != len(v):
            raise ValueError('scale vector has incompatible shape')

        if copy:
            A = A.copy()
            A.data = np.asarray(A.data, dtype=upcast(A.dtype, v.dtype))
        else:
            v = np.asarray(v, dtype=A.dtype)

        if isspmatrix_csr(A):
            csr_scale_rows(M, N, A.indptr, A.indices, A.data, v)
        else:
            R, C = A.blocksize
            bsr_scale_rows(int(M/R), int(N/C), R, C, A.indptr, A.indices,
                           np.ravel(A.data), v)

        return A
    elif isspmatrix_csc(A):
        return scale_columns(A.T, v)
    else:
        return scale_rows(csr_matrix(A), v)


def scale_columns(A, v, copy=True):
    """
    Scale the sparse columns of a matrix

    Parameters
    ----------
    A : sparse matrix
        Sparse matrix with N rows
    v : array_like
        Array of N scales
    copy : {True,False}
        - If copy=True, then the matrix is copied to a new and different return
          matrix (e.g. B=scale_columns(A,v))
        - If copy=False, then the matrix is overwritten deeply (e.g.
          scale_columns(A,v,copy=False) overwrites A)

    Returns
    -------
    A : sparse matrix
        Scaled sparse matrix in original format

    See Also
    --------
    scipy.sparse._sparsetools.csr_scale_columns, scale_rows

    Notes
    -----
    - if A is a csc_matrix, the transpose A.T is passed to scale_rows
    - if A is not csr, csc, or bsr, it is converted to csr and sent to
      scale_rows

    Examples
    --------
    >>> import numpy as np
    >>> from scipy.sparse import spdiags
    >>> from pyamg.util.utils import scale_columns
    >>> n=5
    >>> e = np.ones((n,1)).ravel()
    >>> data = [ -1*e, 2*e, -1*e ]
    >>> A = spdiags(data,[-1,0,1],n,n-1).tocsr()
    >>> print scale_columns(A,5*np.ones((A.shape[1],1))).todense()
    [[ 10.  -5.   0.   0.]
     [ -5.  10.  -5.   0.]
     [  0.  -5.  10.  -5.]
     [  0.   0.  -5.  10.]
     [  0.   0.   0.  -5.]]

    """

    v = np.ravel(v)

    if isspmatrix_csr(A) or isspmatrix_bsr(A):
        M, N = A.shape
        if N != len(v):
            raise ValueError('scale vector has incompatible shape')

        if copy:
            A = A.copy()
            A.data = np.asarray(A.data, dtype=upcast(A.dtype, v.dtype))
        else:
            v = np.asarray(v, dtype=A.dtype)

        if isspmatrix_csr(A):
            csr_scale_columns(M, N, A.indptr, A.indices, A.data, v)
        else:
            R, C = A.blocksize
            bsr_scale_columns(int(M/R), int(N/C), R, C, A.indptr, A.indices,
                              np.ravel(A.data), v)

        return A
    elif isspmatrix_csc(A):
        return scale_rows(A.T, v)
    else:
        return scale_rows(csr_matrix(A), v)


def symmetric_rescaling(A, copy=True):
    """
    Scale the matrix symmetrically::

        A = D^{-1/2} A D^{-1/2}

    where D=diag(A).

    The left multiplication is accomplished through scale_rows and the right
    multiplication is done through scale columns.

    Parameters
    ----------
    A : sparse matrix
        Sparse matrix with N rows
    copy : {True,False}
        - If copy=True, then the matrix is copied to a new and different return
          matrix (e.g. B=symmetric_rescaling(A))
        - If copy=False, then the matrix is overwritten deeply (e.g.
          symmetric_rescaling(A,copy=False) overwrites A)

    Returns
    -------
    D_sqrt : array
        Array of sqrt(diag(A))
    D_sqrt_inv : array
        Array of 1/sqrt(diag(A))
    DAD    : csr_matrix
        Symmetrically scaled A

    Notes
    -----
    - if A is not csr, it is converted to csr and sent to scale_rows

    Examples
    --------
    >>> import numpy as np
    >>> from scipy.sparse import spdiags
    >>> from pyamg.util.utils import symmetric_rescaling
    >>> n=5
    >>> e = np.ones((n,1)).ravel()
    >>> data = [ -1*e, 2*e, -1*e ]
    >>> A = spdiags(data,[-1,0,1],n,n).tocsr()
    >>> Ds, Dsi, DAD = symmetric_rescaling(A)
    >>> print DAD.todense()
    [[ 1.  -0.5  0.   0.   0. ]
     [-0.5  1.  -0.5  0.   0. ]
     [ 0.  -0.5  1.  -0.5  0. ]
     [ 0.   0.  -0.5  1.  -0.5]
     [ 0.   0.   0.  -0.5  1. ]]

    """
    if isspmatrix_csr(A) or isspmatrix_csc(A) or isspmatrix_bsr(A):
        if A.shape[0] != A.shape[1]:
            raise ValueError('expected square matrix')

        D = diag_sparse(A)
        mask = (D != 0)

        if A.dtype != complex:
            D_sqrt = np.sqrt(abs(D))
        else:
            # We can take square roots of negative numbers
            D_sqrt = np.sqrt(D)

        D_sqrt_inv = np.zeros_like(D_sqrt)
        D_sqrt_inv[mask] = 1.0/D_sqrt[mask]

        DAD = scale_rows(A, D_sqrt_inv, copy=copy)
        DAD = scale_columns(DAD, D_sqrt_inv, copy=False)

        return D_sqrt, D_sqrt_inv, DAD

    else:
        return symmetric_rescaling(csr_matrix(A))


def symmetric_rescaling_sa(A, B, BH=None):
    """
    Scale the matrix symmetrically::

        A = D^{-1/2} A D^{-1/2}

    where D=diag(A).  The left multiplication is accomplished through
    scale_rows and the right multiplication is done through scale columns.

    The candidates B and BH are scaled accordingly::

        B = D^{1/2} B
        BH = D^{1/2} BH

    Parameters
    ----------
    A : {sparse matrix}
        Sparse matrix with N rows
    B : {array}
        N x m array
    BH : {None, array}
        If A.symmetry == 'nonsymmetric, then BH must be an N x m array.
        Otherwise, BH is ignored.

    Returns
    -------
    Appropriately scaled A, B and BH, i.e.,
    A = D^{-1/2} A D^{-1/2},  B = D^{1/2} B,  and BH = D^{1/2} BH

    Notes
    -----
    - if A is not csr, it is converted to csr and sent to scale_rows

    Examples
    --------
    >>> import numpy as np
    >>> from scipy.sparse import spdiags
    >>> from pyamg.util.utils import symmetric_rescaling_sa
    >>> n=5
    >>> e = np.ones((n,1)).ravel()
    >>> data = [ -1*e, 2*e, -1*e ]
    >>> A = spdiags(data,[-1,0,1],n,n).tocsr()
    >>> B = e.copy().reshape(-1,1)
    >>> [DAD, DB, DBH] = symmetric_rescaling_sa(A,B,BH=None)
    >>> print DAD.todense()
    [[ 1.  -0.5  0.   0.   0. ]
     [-0.5  1.  -0.5  0.   0. ]
     [ 0.  -0.5  1.  -0.5  0. ]
     [ 0.   0.  -0.5  1.  -0.5]
     [ 0.   0.   0.  -0.5  1. ]]
    >>> print DB
    [[ 1.41421356]
     [ 1.41421356]
     [ 1.41421356]
     [ 1.41421356]
     [ 1.41421356]]
    """

    # rescale A
    [D_sqrt, D_sqrt_inv, A] = symmetric_rescaling(A, copy=False)
    # scale candidates
    for i in range(B.shape[1]):
        B[:, i] = np.ravel(B[:, i])*np.ravel(D_sqrt)

    if hasattr(A, 'symmetry'):
        if A.symmetry == 'nonsymmetric':
            if BH is None:
                raise ValueError("BH should be an n x m array")
            else:
                for i in range(BH.shape[1]):
                    BH[:, i] = np.ravel(BH[:, i])*np.ravel(D_sqrt)

    return [A, B, BH]


def type_prep(upcast_type, varlist):
    """
    Loop over all elements of varlist and convert them to upcasttype
    The only difference with pyamg.util.utils.to_type(...), is that scalars
    are wrapped into (1,0) arrays.  This is desirable when passing
    the numpy complex data type to C routines and complex scalars aren't
    handled correctly

    Parameters
    ----------
    upcast_type : data type
        e.g. complex, float64 or complex128
    varlist : list
        list may contain arrays, mat's, sparse matrices, or scalars
        the elements may be float, int or complex

    Returns
    -------
    Returns upcast-ed varlist to upcast_type

    Notes
    -----
    Useful when harmonizing the types of variables, such as
    if A and b are complex, but x,y and z are not.

    Examples
    --------
    >>> import numpy as np
    >>> from pyamg.util.utils import type_prep
    >>> from scipy.sparse.sputils import upcast
    >>> x = np.ones((5,1))
    >>> y = 2.0j*np.ones((5,1))
    >>> z = 2.3
    >>> varlist = type_prep(upcast(x.dtype, y.dtype), [x, y, z])

    """
    varlist = to_type(upcast_type, varlist)
    for i in range(len(varlist)):
        if np.isscalar(varlist[i]):
            varlist[i] = np.array([varlist[i]])

    return varlist


def to_type(upcast_type, varlist):
    """
    Loop over all elements of varlist and convert them to upcasttype

    Parameters
    ----------
    upcast_type : data type
        e.g. complex, float64 or complex128
    varlist : list
        list may contain arrays, mat's, sparse matrices, or scalars
        the elements may be float, int or complex

    Returns
    -------
    Returns upcast-ed varlist to upcast_type

    Notes
    -----
    Useful when harmonizing the types of variables, such as
    if A and b are complex, but x,y and z are not.

    Examples
    --------
    >>> import numpy as np
    >>> from pyamg.util.utils import to_type
    >>> from scipy.sparse.sputils import upcast
    >>> x = np.ones((5,1))
    >>> y = 2.0j*np.ones((5,1))
    >>> varlist = to_type(upcast(x.dtype, y.dtype), [x, y])

    """

    # convert_type = type(np.array([0], upcast_type)[0])

    for i in range(len(varlist)):

        # convert scalars to complex
        if np.isscalar(varlist[i]):
            varlist[i] = np.array([varlist[i]], upcast_type)[0]
        else:
            # convert sparse and dense mats to complex
            try:
                if varlist[i].dtype != upcast_type:
                    varlist[i] = varlist[i].astype(upcast_type)
            except AttributeError:
                warn('Failed to cast in to_type')
                pass

    return varlist


def get_diagonal(A, norm_eq=False, inv=False):
    """ Return the diagonal or inverse of diagonal for
        A, (A.H A) or (A A.H)

    Parameters
    ----------
    A   : {dense or sparse matrix}
        e.g. array, matrix, csr_matrix, ...
    norm_eq : {0, 1, 2}
        0 ==> D = diag(A)
        1 ==> D = diag(A.H A)
        2 ==> D = diag(A A.H)
    inv : {True, False}
        If True, D = 1.0/D

    Returns
    -------
    diagonal, D, of appropriate system

    Notes
    -----
    This function is especially useful for its fast methods
    of obtaining diag(A A.H) and diag(A.H A).  Dinv is zero
    wherever D is zero

    Examples
    --------
    >>> from pyamg.util.utils import get_diagonal
    >>> from pyamg.gallery import poisson
    >>> A = poisson( (5,), format='csr' )
    >>> D = get_diagonal(A)
    >>> print D
    [ 2.  2.  2.  2.  2.]
    >>> D = get_diagonal(A, norm_eq=1, inv=True)
    >>> print D
    [ 0.2         0.16666667  0.16666667  0.16666667  0.2       ]

    """

    # if not isspmatrix(A):
    if not (isspmatrix_csr(A) or isspmatrix_csc(A) or isspmatrix_bsr(A)):
        warn('Implicit conversion to sparse matrix')
        A = csr_matrix(A)

    # critical to sort the indices of A
    A.sort_indices()
    if norm_eq == 1:
        # This transpose involves almost no work, use csr data structures as
        # csc, or vice versa
        At = A.T
        D = (At.multiply(At.conjugate()))*np.ones((At.shape[0],))
    elif norm_eq == 2:
        D = (A.multiply(A.conjugate()))*np.ones((A.shape[0],))
    else:
        D = A.diagonal()

    if inv:
        Dinv = np.zeros_like(D)
        mask = (D != 0.0)
        Dinv[mask] = 1.0 / D[mask]
        return Dinv
    else:
        return D


def get_block_diag(A, blocksize, inv_flag=True):
    """
    Return the block diagonal of A, in array form

    Parameters
    ----------
    A : csr_matrix
        assumed to be square
    blocksize : int
        square block size for the diagonal
    inv_flag : bool
        if True, return the inverse of the block diagonal

    Returns
    -------
    block_diag : array
        block diagonal of A in array form,
        array size is (A.shape[0]/blocksize, blocksize, blocksize)

    Examples
    --------
    >>> from scipy import arange
    >>> from scipy.sparse import csr_matrix
    >>> from pyamg.util import get_block_diag
    >>> A = csr_matrix(arange(36).reshape(6,6))
    >>> block_diag_inv = get_block_diag(A, blocksize=2, inv_flag=False)
    >>> print block_diag_inv
    [[[  0.   1.]
      [  6.   7.]]
    <BLANKLINE>
     [[ 14.  15.]
      [ 20.  21.]]
    <BLANKLINE>
     [[ 28.  29.]
      [ 34.  35.]]]
    >>> block_diag_inv = get_block_diag(A, blocksize=2, inv_flag=True)

    """

    if not isspmatrix(A):
        raise TypeError('Expected sparse matrix')
    if A.shape[0] != A.shape[1]:
        raise ValueError("Expected square matrix")
    if sp.mod(A.shape[0], blocksize) != 0:
        raise ValueError("blocksize and A.shape must be compatible")

    # If the block diagonal of A already exists, return that
    if hasattr(A, 'block_D_inv') and inv_flag:
        if (A.block_D_inv.shape[1] == blocksize) and\
           (A.block_D_inv.shape[2] == blocksize) and \
           (A.block_D_inv.shape[0] == int(A.shape[0]/blocksize)):
            return A.block_D_inv
    elif hasattr(A, 'block_D') and (not inv_flag):
        if (A.block_D.shape[1] == blocksize) and\
           (A.block_D.shape[2] == blocksize) and \
           (A.block_D.shape[0] == int(A.shape[0]/blocksize)):
            return A.block_D

    # Convert to BSR
    if not isspmatrix_bsr(A):
        A = bsr_matrix(A, blocksize=(blocksize, blocksize))
    if A.blocksize != (blocksize, blocksize):
        A = A.tobsr(blocksize=(blocksize, blocksize))

    # Peel off block diagonal by extracting block entries from the now BSR
    # matrix A
    A = A.asfptype()
    block_diag = sp.zeros((int(A.shape[0]/blocksize), blocksize, blocksize),
                          dtype=A.dtype)

    AAIJ = (sp.arange(1, A.indices.shape[0]+1), A.indices, A.indptr)
    shape = (int(A.shape[0]/blocksize), int(A.shape[0]/blocksize))
    diag_entries = csr_matrix(AAIJ, shape=shape).diagonal()
    diag_entries -= 1
    nonzero_mask = (diag_entries != -1)
    diag_entries = diag_entries[nonzero_mask]
    if diag_entries.shape != (0,):
        block_diag[nonzero_mask, :, :] = A.data[diag_entries, :, :]

    if inv_flag:
        # Invert each block
        if block_diag.shape[1] < 7:
            # This specialized routine lacks robustness for large matrices
            pyamg.amg_core.pinv_array(block_diag.ravel(), block_diag.shape[0],
                                      block_diag.shape[1], 'T')
        else:
            pinv_array(block_diag)
        A.block_D_inv = block_diag
    else:
        A.block_D = block_diag

    return block_diag


def amalgamate(A, blocksize):
    """
    Amalgamate matrix A

    Parameters
    ----------
    A : csr_matrix
        Matrix to amalgamate
    blocksize : int
        blocksize to use while amalgamating

    Returns
    -------
    A_amal : csr_matrix
        Amalgamated  matrix A, first, convert A to BSR with square blocksize
        and then return a CSR matrix of ones using the resulting BSR indptr and
        indices

    Notes
    -----
    inverse operation of UnAmal for square matrices

    Examples
    --------
    >>> from numpy import array
    >>> from scipy.sparse import csr_matrix
    >>> from pyamg.util.utils import amalgamate
    >>> row = array([0,0,1])
    >>> col = array([0,2,1])
    >>> data = array([1,2,3])
    >>> A = csr_matrix( (data,(row,col)), shape=(4,4) )
    >>> A.todense()
    matrix([[1, 0, 2, 0],
            [0, 3, 0, 0],
            [0, 0, 0, 0],
            [0, 0, 0, 0]])
    >>> amalgamate(A,2).todense()
    matrix([[ 1.,  1.],
            [ 0.,  0.]])


    """

    if blocksize == 1:
        return A
    elif sp.mod(A.shape[0], blocksize) != 0:
        raise ValueError("Incompatible blocksize")

    A = A.tobsr(blocksize=(blocksize, blocksize))
    A.sort_indices()
    subI = (np.ones(A.indices.shape), A.indices, A.indptr)
    shape = (int(A.shape[0]/A.blocksize[0]),
             int(A.shape[1]/A.blocksize[1]))
    return csr_matrix(subI, shape=shape)


def UnAmal(A, RowsPerBlock, ColsPerBlock):
    """

    Unamalgamate a CSR A with blocks of 1's.  This operation is equivalent to
    replacing each entry of A with ones(RowsPerBlock, ColsPerBlock), i.e., this
    is equivalent to setting all of A's nonzeros to 1 and then doing a
    Kronecker product between A and ones(RowsPerBlock, ColsPerBlock).

    Parameters
    ----------
    A : csr_matrix
        Amalgamted matrix
    RowsPerBlock : int
        Give A blocks of size (RowsPerBlock, ColsPerBlock)
    ColsPerBlock : int
        Give A blocks of size (RowsPerBlock, ColsPerBlock)

    Returns
    -------
    A : bsr_matrix
        Returns A.data[:] = 1, followed by a Kronecker product of A and
        ones(RowsPerBlock, ColsPerBlock)

    Examples
    --------
    >>> from numpy import array
    >>> from scipy.sparse import csr_matrix
    >>> from pyamg.util.utils import UnAmal
    >>> row = array([0,0,1,2,2,2])
    >>> col = array([0,2,2,0,1,2])
    >>> data = array([1,2,3,4,5,6])
    >>> A = csr_matrix( (data,(row,col)), shape=(3,3) )
    >>> A.todense()
    matrix([[1, 0, 2],
            [0, 0, 3],
            [4, 5, 6]])
    >>> UnAmal(A,2,2).todense()
    matrix([[ 1.,  1.,  0.,  0.,  1.,  1.],
            [ 1.,  1.,  0.,  0.,  1.,  1.],
            [ 0.,  0.,  0.,  0.,  1.,  1.],
            [ 0.,  0.,  0.,  0.,  1.,  1.],
            [ 1.,  1.,  1.,  1.,  1.,  1.],
            [ 1.,  1.,  1.,  1.,  1.,  1.]])

    """
    data = np.ones((A.indices.shape[0], RowsPerBlock, ColsPerBlock))
    blockI = (data, A.indices, A.indptr)
    shape = (RowsPerBlock*A.shape[0], ColsPerBlock*A.shape[1])
    return bsr_matrix(blockI, shape=shape)


def print_table(table, title='', delim='|', centering='center', col_padding=2,
                header=True, headerchar='-'):
    """
    Print a table from a list of lists representing the rows of a table


    Parameters
    ----------
    table : list
        list of lists, e.g. a table with 3 columns and 2 rows could be
        [ ['0,0', '0,1', '0,2'], ['1,0', '1,1', '1,2'] ]
    title : string
        Printed centered above the table
    delim : string
        character to delimit columns
    centering : {'left', 'right', 'center'}
        chooses justification for columns
    col_padding : int
        number of blank spaces to add to each column
    header : {True, False}
        Does the first entry of table contain column headers?
    headerchar : {string}
        character to separate column headers from rest of table

    Returns
    -------
    string representing table that's ready to be printed

    Notes
    -----
    The string for the table will have correctly justified columns
    with extra padding added into each column entry to ensure columns align.
    The characters to delimit the columns can be user defined.  This
    should be useful for printing convergence data from tests.


    Examples
    --------
    >>> from pyamg.util.utils import print_table
    >>> table = [ ['cos(0)', 'cos(pi/2)', 'cos(pi)'], ['0.0', '1.0', '0.0'] ]
    >>> table1 = print_table(table)                 # string to print
    >>> table2 = print_table(table, delim='||')
    >>> table3 = print_table(table, headerchar='*')
    >>> table4 = print_table(table, col_padding=6, centering='left')

    """

    table_str = '\n'

    # sometimes, the table will be passed in as (title, table)
    if isinstance(table, tuple):
        title = table[0]
        table = table[1]

    # Calculate each column's width
    colwidths = []
    for i in range(len(table)):
        # extend colwidths for row i
        for k in range(len(table[i]) - len(colwidths)):
            colwidths.append(-1)

        # Update colwidths if table[i][j] is wider than colwidth[j]
        for j in range(len(table[i])):
            if len(table[i][j]) > colwidths[j]:
                colwidths[j] = len(table[i][j])

    # Factor in extra column padding
    for i in range(len(colwidths)):
        colwidths[i] += col_padding

    # Total table width
    ttwidth = sum(colwidths) + len(delim)*(len(colwidths)-1)

    # Print Title
    if len(title) > 0:
        title = title.split("\n")
        for i in range(len(title)):
            table_str += str.center(title[i], ttwidth) + '\n'
        table_str += "\n"

    # Choose centering scheme
    centering = centering.lower()
    if centering == 'center':
        centering = str.center
    if centering == 'right':
        centering = str.rjust
    if centering == 'left':
        centering = str.ljust

    if header:
        # Append Column Headers
        for elmt, elmtwidth in zip(table[0], colwidths):
            table_str += centering(str(elmt), elmtwidth) + delim
        if table[0] != []:
            table_str = table_str[:-len(delim)] + '\n'

        # Append Header Separator
        #              Total Column Width            Total Col Delimiter Widths
        if len(headerchar) == 0:
            headerchar = ' '
        table_str += headerchar *\
            int(sp.ceil(float(ttwidth)/float(len(headerchar)))) + '\n'

        table = table[1:]

    for row in table:
        for elmt, elmtwidth in zip(row, colwidths):
            table_str += centering(str(elmt), elmtwidth) + delim
        if row != []:
            table_str = table_str[:-len(delim)] + '\n'
        else:
            table_str += '\n'

    return table_str


def hierarchy_spectrum(mg, filter=True, plot=False):
    """
    Examine a multilevel hierarchy's spectrum

    Parameters
    ----------
    mg { pyamg multilevel hierarchy }
        e.g. generated with smoothed_aggregation_solver(...) or
        ruge_stuben_solver(...)

    Returns
    -------
    (1) table to standard out detailing the spectrum of each level in mg
    (2) if plot==True, a sequence of plots in the complex plane of the
        spectrum at each level

    Notes
    -----
    This can be useful for troubleshooting and when examining how your
    problem's nature changes from level to level

    Examples
    --------
    >>> from pyamg import smoothed_aggregation_solver
    >>> from pyamg.gallery import poisson
    >>> from pyamg.util.utils import hierarchy_spectrum
    >>> A = poisson( (1,), format='csr' )
    >>> ml = smoothed_aggregation_solver(A)
    >>> hierarchy_spectrum(ml)
    <BLANKLINE>
     Level min(re(eig)) max(re(eig)) num re(eig) < 0 num re(eig) > 0 cond_2(A)
    ---------------------------------------------------------------------------
       0      2.000        2.000            0               1         1.00e+00
    <BLANKLINE>
    <BLANKLINE>
     Level min(im(eig)) max(im(eig)) num im(eig) < 0 num im(eig) > 0 cond_2(A)
    ---------------------------------------------------------------------------
       0      0.000        0.000            0               0         1.00e+00
    <BLANKLINE>


    """

    real_table = [['Level', 'min(re(eig))', 'max(re(eig))', 'num re(eig) < 0',
                   'num re(eig) > 0', 'cond_2(A)']]
    imag_table = [['Level', 'min(im(eig))', 'max(im(eig))', 'num im(eig) < 0',
                   'num im(eig) > 0', 'cond_2(A)']]

    for i in range(len(mg.levels)):
        A = mg.levels[i].A.tocsr()

        if filter is True:
            # Filter out any zero rows and columns of A
            A.eliminate_zeros()
            nnz_per_row = A.indptr[0:-1] - A.indptr[1:]
            nonzero_rows = (nnz_per_row != 0).nonzero()[0]
            A = A.tocsc()
            nnz_per_col = A.indptr[0:-1] - A.indptr[1:]
            nonzero_cols = (nnz_per_col != 0).nonzero()[0]
            nonzero_rowcols = sp.union1d(nonzero_rows, nonzero_cols)
            A = np.mat(A.todense())
            A = A[nonzero_rowcols, :][:, nonzero_rowcols]
        else:
            A = np.mat(A.todense())

        e = eigvals(A)
        c = cond(A)
        lambda_min = min(sp.real(e))
        lambda_max = max(sp.real(e))
        num_neg = max(e[sp.real(e) < 0.0].shape)
        num_pos = max(e[sp.real(e) > 0.0].shape)
        real_table.append([str(i), ('%1.3f' % lambda_min),
                          ('%1.3f' % lambda_max),
                          str(num_neg), str(num_pos), ('%1.2e' % c)])

        lambda_min = min(sp.imag(e))
        lambda_max = max(sp.imag(e))
        num_neg = max(e[sp.imag(e) < 0.0].shape)
        num_pos = max(e[sp.imag(e) > 0.0].shape)
        imag_table.append([str(i), ('%1.3f' % lambda_min),
                          ('%1.3f' % lambda_max),
                          str(num_neg), str(num_pos), ('%1.2e' % c)])

        if plot:
            import pylab
            pylab.figure(i+1)
            pylab.plot(sp.real(e), sp.imag(e), 'kx')
            handle = pylab.title('Level %d Spectrum' % i)
            handle.set_fontsize(19)
            handle = pylab.xlabel('real(eig)')
            handle.set_fontsize(17)
            handle = pylab.ylabel('imag(eig)')
            handle.set_fontsize(17)

    print(print_table(real_table))
    print(print_table(imag_table))

    if plot:
        pylab.show()


def Coord2RBM(numNodes, numPDEs, x, y, z):
    """
    Convert 2D or 3D coordinates into Rigid body modes for use as near
    nullspace modes in elasticity AMG solvers

    Parameters
    ----------
    numNodes : int
        Number of nodes
    numPDEs :
        Number of dofs per node
    x,y,z : array_like
        Coordinate vectors

    Returns
    -------
    rbm : matrix
        A matrix of size (numNodes*numPDEs) x (1 | 6) containing the 6 rigid
        body modes

    Examples
    --------
    >>> import numpy as np
    >>> from pyamg.util.utils import Coord2RBM
    >>> a = np.array([0,1,2])
    >>> Coord2RBM(3,6,a,a,a)
    matrix([[ 1.,  0.,  0.,  0.,  0., -0.],
            [ 0.,  1.,  0., -0.,  0.,  0.],
            [ 0.,  0.,  1.,  0., -0.,  0.],
            [ 0.,  0.,  0.,  1.,  0.,  0.],
            [ 0.,  0.,  0.,  0.,  1.,  0.],
            [ 0.,  0.,  0.,  0.,  0.,  1.],
            [ 1.,  0.,  0.,  0.,  1., -1.],
            [ 0.,  1.,  0., -1.,  0.,  1.],
            [ 0.,  0.,  1.,  1., -1.,  0.],
            [ 0.,  0.,  0.,  1.,  0.,  0.],
            [ 0.,  0.,  0.,  0.,  1.,  0.],
            [ 0.,  0.,  0.,  0.,  0.,  1.],
            [ 1.,  0.,  0.,  0.,  2., -2.],
            [ 0.,  1.,  0., -2.,  0.,  2.],
            [ 0.,  0.,  1.,  2., -2.,  0.],
            [ 0.,  0.,  0.,  1.,  0.,  0.],
            [ 0.,  0.,  0.,  0.,  1.,  0.],
            [ 0.,  0.,  0.,  0.,  0.,  1.]])
    """

    # check inputs
    if(numPDEs == 1):
        numcols = 1
    elif((numPDEs == 3) or (numPDEs == 6)):
        numcols = 6
    else:
        raise ValueError("Coord2RBM(...) only supports 1, 3 or 6 PDEs per\
                          spatial location,i.e. numPDEs = [1 | 3 | 6].\
                          You've entered " + str(numPDEs) + ".")

    if((max(x.shape) != numNodes) or
       (max(y.shape) != numNodes) or
       (max(z.shape) != numNodes)):
        raise ValueError("Coord2RBM(...) requires coordinate vectors of equal\
                          length.  Length must be numNodes = " + str(numNodes))

    # if( (min(x.shape) != 1) or (min(y.shape) != 1) or (min(z.shape) != 1) ):
    #    raise ValueError("Coord2RBM(...) requires coordinate vectors that are
    #    (numNodes x 1) or (1 x numNodes).")

    # preallocate rbm
    rbm = np.mat(np.zeros((numNodes*numPDEs, numcols)))

    for node in range(numNodes):
        dof = node*numPDEs

        if(numPDEs == 1):
            rbm[node] = 1.0

        if(numPDEs == 6):
            for ii in range(3, 6):  # lower half = [ 0 I ]
                for jj in range(0, 6):
                    if(ii == jj):
                        rbm[dof+ii, jj] = 1.0
                    else:
                        rbm[dof+ii, jj] = 0.0

        if((numPDEs == 3) or (numPDEs == 6)):
            for ii in range(0, 3):  # upper left = [ I ]
                for jj in range(0, 3):
                    if(ii == jj):
                        rbm[dof+ii, jj] = 1.0
                    else:
                        rbm[dof+ii, jj] = 0.0

            for ii in range(0, 3):  # upper right = [ Q ]
                for jj in range(3, 6):
                    if(ii == (jj-3)):
                        rbm[dof+ii, jj] = 0.0
                    else:
                        if((ii+jj) == 4):
                            rbm[dof+ii, jj] = z[node]
                        elif((ii+jj) == 5):
                            rbm[dof+ii, jj] = y[node]
                        elif((ii+jj) == 6):
                            rbm[dof+ii, jj] = x[node]
                        else:
                            rbm[dof+ii, jj] = 0.0

            ii = 0
            jj = 5
            rbm[dof+ii, jj] *= -1.0

            ii = 1
            jj = 3
            rbm[dof+ii, jj] *= -1.0

            ii = 2
            jj = 4
            rbm[dof+ii, jj] *= -1.0

    return rbm


def relaxation_as_linear_operator(method, A, b, cost=[0.0]):
    """
    Create a linear operator that applies a relaxation method for the
    given right-hand-side

    Parameters
    ----------
    methods : {tuple or string}
        Relaxation descriptor: Each tuple must be of the form ('method','opts')
        where 'method' is the name of a supported smoother, e.g., gauss_seidel,
        and 'opts' a dict of keyword arguments to the smoother, e.g., opts =
        {'sweep':symmetric}.  If string, must be that of a supported smoother,
        e.g., gauss_seidel.
    cost : {list containing one scalar}
        cost[0] is incremented to reflect a FLOP estimate for this function

    Returns
    -------
    linear operator that applies the relaxation method to a vector for a
    fixed right-hand-side, b.

    Notes
    -----

    This method is primarily used to improve B during the aggregation setup
    phase.  Here b = 0, and each relaxation call can improve the quality of B,
    especially near the boundaries.

    Examples
    --------
    >>> from pyamg.gallery import poisson
    >>> from pyamg.util.utils import relaxation_as_linear_operator
    >>> import numpy as np
    >>> A = poisson((100,100), format='csr')           # matrix
    >>> B = np.ones((A.shape[0],1))                 # Candidate vector
    >>> b = np.zeros((A.shape[0]))                  # RHS
    >>> relax = relaxation_as_linear_operator('gauss_seidel', A, b)
    >>> B = relax*B

    """
    from pyamg import relaxation
    from scipy.sparse.linalg.interface import LinearOperator
    import pyamg.multilevel

    # setup variables
    accepted_methods = ['gauss_seidel', 'block_gauss_seidel', 'sor',
                        'gauss_seidel_ne', 'gauss_seidel_nr', 'jacobi',
                        'block_jacobi', 'richardson', 'schwarz',
                        'strength_based_schwarz', 'jacobi_ne']

    b = np.array(b, dtype=A.dtype)
    fn, kwargs = unpack_arg(method, cost=False)
    lvl = pyamg.multilevel_solver.level()
    lvl.A = A

    # Retrieve setup call from relaxation.smoothing for this relaxation method
    if not accepted_methods.__contains__(fn):
        raise NameError("invalid relaxation method: ", fn)
    try:
        setup_smoother = getattr(relaxation.smoothing, 'setup_' + fn)
    except NameError:
        raise NameError("invalid presmoother method: ", fn)

    # Estimate cost in WUs for different relaxation methods 
    dcost = 1
    if fn.endswith(('nr', 'ne')):
        dcost *= 2
    if 'sweep' in kwargs:
        if kwargs['sweep'] == 'symmetric':
            dcost *= 2
    if 'iterations' in kwargs:
        dcost *= kwargs['iterations']
    if 'degree' in kwargs:
        dcost *= kwargs['degree']

    cost[0] += dcost

    # Get relaxation routine that takes only (A, x, b) as parameters
    relax = setup_smoother(lvl, **kwargs)

    # Define matvec
    def matvec(x):
        xcopy = x.copy()
        relax(A, xcopy, b)
        return xcopy

    return LinearOperator(A.shape, matvec, dtype=A.dtype)


def filter_operator(A, C, B, Bf, BtBinv=None, cost=[0.0]):
    """
    Filter the matrix A according to the matrix graph of C,
    while ensuring that the new, filtered A satisfies:  A_new*B = Bf.

    A : {csr_matrix, bsr_matrix}
        n x m matrix to filter
    C : {csr_matrix, bsr_matrix}
        n x m matrix representing the couplings in A to keep
    B : {array}
        m x k array of near nullspace vectors
    Bf : {array}
        n x k array of near nullspace vectors to place in span(A)
    BtBinv : {None, array}
        3 dimensional array such that,
        BtBinv[i] = pinv(B_i.H Bi), and B_i is B restricted
        to the neighborhood (with respect to the matrix graph
        of C) of dof of i.  If None is passed in, this array is
        computed internally.
    cost : {list containing one scalar}
        cost[0] is incremented to reflect a FLOP estimate for this function

    Returns
    -------
    A : sparse matrix updated such that sparsity structure of A now matches
    that of C, and that the relationship A*B = Bf holds.  A will even hold
    explicit zeros, if necessary.

    Notes
    -----
    This procedure allows for certain important modes (i.e., Bf) to be placed
    in span(A) by way of row-wise l2-projections that enforce the relationship
    A*B = Bf.  This is useful for maintaining certain modes (e.g., the
    constant) in the span of prolongation.

    Examples
    --------
    >>> from numpy import ones, array
    >>> from scipy.sparse import csr_matrix
    >>> from pyamg.util.utils import filter_operator
    >>> A = array([ [1.,1,1],[1,1,1],[0,1,0],[0,1,0],[0,0,1],[0,0,1]])
    >>> C = array([ [1.,1,0],[1,1,0],[0,1,0],[0,1,0],[0,0,1],[0,0,1]])
    >>> B = ones((3,1))
    >>> Bf = ones((6,1))
    >>> filter_operator(csr_matrix(A), csr_matrix(C), B, Bf).todense()
    matrix([[ 0.5,  0.5,  0. ],
            [ 0.5,  0.5,  0. ],
            [ 0. ,  1. ,  0. ],
            [ 0. ,  1. ,  0. ],
            [ 0. ,  0. ,  1. ],
            [ 0. ,  0. ,  1. ]])

    Notes
    -----

    This routine is primarily used in
    pyamg.aggregation.smooth.energy_prolongation_smoother, where it is used to
    generate a suitable initial guess for the energy-minimization process, when
    root-node style SA is used.  Essentially, the tentative prolongator, T, is
    processed by this routine to produce fine-grid nullspace vectors when
    multiplying coarse-grid nullspace vectors, i.e., T*B = Bf.  This is
    possible for any arbitrary vectors B and Bf, so long as the sparsity
    structure of T is rich enough.

    When generating initial guesses for root-node style prolongation operators,
    this function is usually called before pyamg.uti.utils.scale_T

    """

    # First preprocess the parameters
    Nfine = A.shape[0]
    if A.shape[0] != C.shape[0]:
        raise ValueError('A and C must be the same size')
    if A.shape[1] != C.shape[1]:
        raise ValueError('A and C must be the same size')

    if isspmatrix_bsr(C):
        isBSR = True
        ColsPerBlock = C.blocksize[1]
        RowsPerBlock = C.blocksize[0]
        Nnodes = int(Nfine/RowsPerBlock)
        if not isspmatrix_bsr(A):
            raise ValueError('A and C must either both be CSR or BSR')
        elif (ColsPerBlock != A.blocksize[1]) or\
             (RowsPerBlock != A.blocksize[0]):
            raise ValueError('A and C must have same BSR blocksizes')
    elif isspmatrix_csr(C):
        isBSR = False
        ColsPerBlock = 1
        RowsPerBlock = 1
        Nnodes = int(Nfine/RowsPerBlock)
        if not isspmatrix_csr(A):
            raise ValueError('A and C must either both be CSR or BSR')
    else:
        raise ValueError('A and C must either both be CSR or BSR')

    if len(Bf.shape) == 1:
        Bf = Bf.reshape(-1, 1)
    if Bf.shape[0] != A.shape[0]:
        raise ValueError('A and Bf must have the same first dimension')

    if len(B.shape) == 1:
        B = B.reshape(-1, 1)
    if B.shape[0] != A.shape[1]:
        raise ValueError('A and B must have matching dimensions such\
                          that A*B is computable')

    if B.shape[1] != Bf.shape[1]:
        raise ValueError('B and Bf must have the same second\
                          dimension')
    else:
        NullDim = B.shape[1]

    if A.dtype == int:
        A.data = np.array(A.data, dtype=float)
    if B.dtype == int:
        B.data = np.array(B.data, dtype=float)
    if Bf.dtype == int:
        Bf.data = np.array(Bf.data, dtype=float)
    if (A.dtype != B.dtype) or (A.dtype != Bf.dtype):
        raise TypeError('A, B and Bf must of the same dtype')

    # First, preprocess some values for filtering.  Construct array of
    # inv(Bi'Bi), where Bi is B restricted to row i's sparsity pattern in
    # C. This array is used multiple times in Satisfy_Constraints(...).
    if BtBinv is None:
        BtBinv = compute_BtBinv(B, C, cost)

    # Filter A according to C's matrix graph
    C = C.copy()
    C.data[:] = 1
    A = A.multiply(C)
    cost[0] += float(max(A.nnz, C.nnz))

    # add explicit zeros to A wherever C is nonzero, but A is zero
    A = A.tocoo()
    C = C.tocoo()
    A.data = np.hstack((np.zeros(C.data.shape, dtype=A.dtype), A.data))
    A.row = np.hstack((C.row, A.row))
    A.col = np.hstack((C.col, A.col))
    if isBSR:
        A = A.tobsr((RowsPerBlock, ColsPerBlock))
    else:
        A = A.tocsr()

    # Calculate difference between A*B and Bf, cost updated below for
    # this operation
    diff = A*B - Bf

    # Right multiply each row i of A with
    # A_i <--- A_i - diff_i*inv(B_i.T B_i)*Bi.T
    # where A_i, and diff_i denote restriction to just row i, and B_i denotes
    # restriction to multiple rows corresponding to the the allowed nz's for
    # row i in A_i.  A_i also represents just the nonzeros for row i.
    pyamg.amg_core.satisfy_constraints_helper(RowsPerBlock, ColsPerBlock,
                                              Nnodes, NullDim,
                                              np.conjugate(np.ravel(B)),
                                              np.ravel(diff),
                                              np.ravel(BtBinv), A.indptr,
                                              A.indices, np.ravel(A.data))
    cost[0] += A.nnz * (2.0*B.shape[1] + B.shape[1]**2) + (B.shape[1]**3) * B.shape[0]

<<<<<<< HEAD
    # A.eliminate_zeros()
=======
>>>>>>> 06b0c55b
    return A


def scale_T(T, P_I, I_F):
    '''
    Helper function that scales T with a right multiplication by a block
    diagonal inverse, so that T is the identity at C-node rows.

    Parameters
    ----------
    T : {bsr_matrix}
        Tentative prolongator, with square blocks in the BSR data structure,
        and a non-overlapping block-diagonal structure
    P_I : {bsr_matrix}
        Interpolation operator that carries out only simple injection from the
        coarse grid to fine grid Cpts nodes
    I_F : {bsr_matrix}
        Identity operator on Fpts, i.e., the action of this matrix zeros
        out entries in a vector at all Cpts, leaving Fpts untouched

    Returns
    -------
    T : {bsr_matrix}
        Tentative prolongator scaled to be identity at C-pt nodes

    Examples
    --------
    >>> from scipy.sparse import csr_matrix, bsr_matrix
    >>> from scipy import matrix, array
    >>> from pyamg.util.utils import scale_T
    >>> T = matrix([[ 1.0,  0.,   0. ],
    ...             [ 0.5,  0.,   0. ],
    ...             [ 0. ,  1.,   0. ],
    ...             [ 0. ,  0.5,  0. ],
    ...             [ 0. ,  0.,   1. ],
    ...             [ 0. ,  0.,   0.25 ]])
    >>> P_I = matrix([[ 0.,  0.,   0. ],
    ...               [ 1.,  0.,   0. ],
    ...               [ 0.,  1.,   0. ],
    ...               [ 0.,  0.,   0. ],
    ...               [ 0.,  0.,   0. ],
    ...               [ 0.,  0.,   1. ]])
    >>> I_F = matrix([[ 1.,  0.,  0.,  0.,  0.,  0.],
    ...               [ 0.,  0.,  0.,  0.,  0.,  0.],
    ...               [ 0.,  0.,  0.,  0.,  0.,  0.],
    ...               [ 0.,  0.,  0.,  1.,  0.,  0.],
    ...               [ 0.,  0.,  0.,  0.,  1.,  0.],
    ...               [ 0.,  0.,  0.,  0.,  0.,  0.]])
    >>> scale_T(bsr_matrix(T), bsr_matrix(P_I), bsr_matrix(I_F)).todense()
    matrix([[ 2. ,  0. ,  0. ],
            [ 1. ,  0. ,  0. ],
            [ 0. ,  1. ,  0. ],
            [ 0. ,  0.5,  0. ],
            [ 0. ,  0. ,  4. ],
            [ 0. ,  0. ,  1. ]])

    Notes
    -----
    This routine is primarily used in
    pyamg.aggregation.smooth.energy_prolongation_smoother, where it is used to
    generate a suitable initial guess for the energy-minimization process, when
    root-node style SA is used.  This function, scale_T, takes an existing
    tentative prolongator and ensures that it injects from the coarse-grid to
    fine-grid root-nodes.

    When generating initial guesses for root-node style prolongation operators,
    this function is usually called after pyamg.uti.utils.filter_operator

    This function assumes that the eventual coarse-grid nullspace vectors
    equal coarse-grid injection applied to the fine-grid nullspace vectors.

    '''

    if not isspmatrix_bsr(T):
        raise TypeError('Expected BSR matrix T')
    elif T.blocksize[0] != T.blocksize[1]:
        raise TypeError('Expected BSR matrix T with square blocks')
    if not isspmatrix_bsr(P_I):
        raise TypeError('Expected BSR matrix P_I')
    elif P_I.blocksize[0] != P_I.blocksize[1]:
        raise TypeError('Expected BSR matrix P_I with square blocks')
    if not isspmatrix_bsr(I_F):
        raise TypeError('Expected BSR matrix I_F')
    elif I_F.blocksize[0] != I_F.blocksize[1]:
        raise TypeError('Expected BSR matrix I_F with square blocks')
    if (I_F.blocksize[0] != P_I.blocksize[0]) or\
       (I_F.blocksize[0] != T.blocksize[0]):
        raise TypeError('Expected identical blocksize in I_F, P_I and T')

    # Only do if we have a non-trivial coarse-grid
    if P_I.nnz > 0:
        # Construct block diagonal inverse D
        D = P_I.T*T
        if D.nnz > 0:
            # changes D in place
            pinv_array(D.data)

        # Scale T to be identity at root-nodes
        T = T*D

        # Ensure coarse-grid injection
        T = I_F*T + P_I

    return T


def get_Cpt_params(A, Cnodes, AggOp, T):
    ''' Helper function that returns a dictionary of sparse matrices and arrays
        which allow us to easily operate on Cpts and Fpts separately.

    Parameters
    ----------
    A : {csr_matrix, bsr_matrix}
        Operator
    Cnodes : {array}
        Array of all root node indices.  This is an array of nodal indices,
        not degree-of-freedom indices.  If the blocksize of T is 1, then
        nodal indices and degree-of-freedom indices coincide.
    AggOp : {csr_matrix}
        Aggregation operator corresponding to A
    T : {bsr_matrix}
        Tentative prolongator based on AggOp

    Returns
    -------
    Dictionary containing these parameters:

    P_I : {bsr_matrix}
        Interpolation operator that carries out only simple injection from the
        coarse grid to fine grid Cpts nodes
    I_F : {bsr_matrix}
        Identity operator on Fpts, i.e., the action of this matrix zeros
        out entries in a vector at all Cpts, leaving Fpts untouched
    I_C : {bsr_matrix}
        Identity operator on Cpts nodes, i.e., the action of this matrix zeros
        out entries in a vector at all Fpts, leaving Cpts untouched
    Cpts : {array}
        An array of all root node dofs, corresponding to the F/C splitting
    Fpts : {array}
        An array of all non root node dofs, corresponding to the F/C splitting

    Example
    -------
    >>> from numpy import array
    >>> from pyamg.util.utils import get_Cpt_params
    >>> from pyamg.gallery import poisson
    >>> from scipy.sparse import csr_matrix, bsr_matrix
    >>> A = poisson((10,), format='csr')
    >>> Cpts = array([3, 7])
    >>> AggOp = ([[ 1., 0.], [ 1., 0.],
    ...           [ 1., 0.], [ 1., 0.],
    ...           [ 1., 0.], [ 0., 1.],
    ...           [ 0., 1.], [ 0., 1.],
    ...           [ 0., 1.], [ 0., 1.]])
    >>> AggOp = csr_matrix(AggOp)
    >>> T = AggOp.copy().tobsr()
    >>> params = get_Cpt_params(A, Cpts, AggOp, T)
    >>> params['P_I'].todense()
    matrix([[ 0.,  0.],
            [ 0.,  0.],
            [ 0.,  0.],
            [ 1.,  0.],
            [ 0.,  0.],
            [ 0.,  0.],
            [ 0.,  0.],
            [ 0.,  1.],
            [ 0.,  0.],
            [ 0.,  0.]])

    Notes
    -----
    The principal calling routine is
    aggregation.smooth.energy_prolongation_smoother,
    which uses the Cpt_param dictionary for root-node style
    prolongation smoothing

    '''

    if not isspmatrix_bsr(A) and not isspmatrix_csr(A):
        raise TypeError('Expected BSR or CSR matrix A')
    if AggOp is not None and not isspmatrix_csr(AggOp):
        raise TypeError('Expected CSR matrix AggOp')
    if not isspmatrix_bsr(T):
        raise TypeError('Expected BSR matrix T')
    if T.blocksize[0] != T.blocksize[1]:
        raise TypeError('Expected square blocksize for BSR matrix T')
    if A.shape[0] != A.shape[1]:
        raise TypeError('Expected square matrix A')
    if T.shape[0] != A.shape[0]:
        raise TypeError('Expected compatible dimensions for T and A,\
                         T.shape[0] = A.shape[0]')
    if AggOp is not None and Cnodes.shape[0] != AggOp.shape[1]:
        if AggOp.shape[1] > 1:
            raise TypeError('Number of columns in AggOp must equal number\
                             of Cnodes')

    if isspmatrix_bsr(A) and A.blocksize[0] > 1:
        # Expand the list of Cpt nodes to a list of Cpt dofs
        blocksize = A.blocksize[0]
        Cpts = np.repeat(blocksize*Cnodes, blocksize)
        for k in range(1, blocksize):
            Cpts[list(range(k, Cpts.shape[0], blocksize))] += k
    else:
        blocksize = 1
        Cpts = Cnodes
    Cpts = np.array(Cpts, dtype=int)

    # More input checking
    if Cpts.shape[0] != T.shape[1]:
        if T.shape[1] > blocksize:
            raise ValueError('Expected number of Cpts to match T.shape[1]')
    if blocksize != T.blocksize[0]:
        raise ValueError('Expected identical blocksize in A and T')
    if AggOp is not None and AggOp.shape[0] != int(T.shape[0]/blocksize):
        raise ValueError('Number of rows in AggOp must equal number of\
                          fine-grid nodes')

    # Create two maps, one for F points and one for C points
    ncoarse = T.shape[1]
    I_C = eye(A.shape[0], A.shape[1], format='csr')
    I_F = I_C.copy()
    I_F.data[Cpts] = 0.0
    I_F.eliminate_zeros()
    I_C = I_C - I_F
    I_C.eliminate_zeros()

    # Find Fpts, the complement of Cpts
    Fpts = I_F.indices.copy()

    # P_I only injects from Cpts on the coarse grid to the fine grid, but
    # because of it's later uses, it must have the CSC indices ordered as
    # in Cpts
    if I_C.nnz > 0:
        indices = Cpts.copy()
        indptr = np.arange(indices.shape[0]+1)
    else:
        indices = np.zeros((0,), dtype=T.indices.dtype)
        indptr = np.zeros((ncoarse+1,), dtype=T.indptr.dtype)

    P_I = csc_matrix((I_C.data.copy(), indices, indptr),
                     shape=(I_C.shape[0], ncoarse))
    P_I = P_I.tobsr(T.blocksize)

    # Use same blocksize as A
    if isspmatrix_bsr(A):
        I_C = I_C.tobsr(A.blocksize)
        I_F = I_F.tobsr(A.blocksize)
    else:
        I_C = I_C.tobsr(blocksize=(1, 1))
        I_F = I_F.tobsr(blocksize=(1, 1))

    return {'P_I': P_I, 'I_F': I_F, 'I_C': I_C, 'Cpts': Cpts, 'Fpts': Fpts}


def compute_BtBinv(B, C, cost=[0.0]):
    ''' Helper function that creates inv(B_i.T B_i) for each block row i in C,
        where B_i is B restricted to the sparsity pattern of block row i.

    Parameters
    ----------
    B : {array}
        (M,k) array, typically near-nullspace modes for coarse grid, i.e., B_c.
    C : {csr_matrix, bsr_matrix}
        Sparse NxM matrix, whose sparsity structure (i.e., matrix graph)
        is used to determine BtBinv.
    cost : {list containing one scalar}
        cost[0] is incremented to reflect a FLOP estimate for this function

    Returns
    -------
    BtBinv : {array}
        BtBinv[i] = inv(B_i.T B_i), where B_i is B restricted to the nonzero
        pattern of block row i in C.

    Example
    -------
    >>> from numpy import array
    >>> from scipy.sparse import bsr_matrix
    >>> from pyamg.util.utils import compute_BtBinv
    >>> T = array([[ 1.,  0.],
    ...            [ 1.,  0.],
    ...            [ 0.,  .5],
    ...            [ 0.,  .25]])
    >>> T = bsr_matrix(T)
    >>> B = array([[1.],[2.]])
    >>> compute_BtBinv(B, T)
    array([[[ 1.  ]],
    <BLANKLINE>
           [[ 1.  ]],
    <BLANKLINE>
           [[ 0.25]],
    <BLANKLINE>
           [[ 0.25]]])

    Notes
    -----
    The principal calling routines are
    aggregation.smooth.energy_prolongation_smoother, and
    util.utils.filter_operator.

    BtBinv is used in the prolongation smoothing process that incorporates B
    into the span of prolongation with row-wise projection operators.  It is
    these projection operators that BtBinv is part of.

    '''

    if not isspmatrix_bsr(C) and not isspmatrix_csr(C):
        raise TypeError('Expected bsr_matrix or csr_matrix for C')
    if C.shape[1] != B.shape[0]:
        raise TypeError('Expected matching dimensions such that C*B')

    # Problem parameters
    if isspmatrix_bsr(C):
        ColsPerBlock = C.blocksize[1]
        RowsPerBlock = C.blocksize[0]
    else:
        ColsPerBlock = 1
        RowsPerBlock = 1
    Ncoarse = C.shape[1]
    Nfine = C.shape[0]
    NullDim = B.shape[1]
    Nnodes = int(Nfine/RowsPerBlock)

    # Construct BtB
    BtBinv = np.zeros((Nnodes, NullDim, NullDim), dtype=B.dtype)
    BsqCols = sum(range(NullDim+1))
    Bsq = np.zeros((Ncoarse, BsqCols), dtype=B.dtype)
    counter = 0
    for i in range(NullDim):
        for j in range(i, NullDim):
            Bsq[:, counter] = np.conjugate(np.ravel(np.asarray(B[:, i]))) * \
                np.ravel(np.asarray(B[:, j]))
            counter = counter + 1
    # This specialized C-routine calculates (B.T B) for each row using Bsq
    pyamg.amg_core.calc_BtB(NullDim, Nnodes, ColsPerBlock,
                            np.ravel(np.asarray(Bsq)),
                            BsqCols, np.ravel(np.asarray(BtBinv)),
                            C.indptr, C.indices)

    # Invert each block of BtBinv, noting that amg_core.calc_BtB(...) returns
    # values in column-major form, thus necessitating the deep transpose
    #   This is the old call to a specialized routine, but lacks robustness
    #   pyamg.amg_core.pinv_array(np.ravel(BtBinv), Nnodes, NullDim, 'F')
    BtBinv = BtBinv.transpose((0, 2, 1)).copy()
    pinv_array(BtBinv)
    
    # Ignore leading constant in block inverse, because for small blocks
    # seen in bad guys, constant of 30n^3 is way overestimating. 
    cost[0] += (B.shape[0]*B.shape[1] + (B.shape[1]**3)*C.shape[0] ) /\
                        float( blocksize(C) )

    return BtBinv


def eliminate_diag_dom_nodes(A, C, theta=1.02, cost=[0.0]):
    ''' Helper function that eliminates diagonally dominant rows and cols from A
    in the separate matrix C.  This is useful because it eliminates nodes in C
    which we don't want coarsened.  These eliminated nodes in C just become
    the rows and columns of the identity.

    Parameters
    ----------
    A : {csr_matrix, bsr_matrix}
        Sparse NxN matrix
    C : {csr_matrix}
        Sparse MxM matrix, where M is the number of nodes in A.  M=N if A
        is CSR or is BSR with blocksize 1.  Otherwise M = N/blocksize.
    theta : {float}
        determines diagonal dominance threshhold
    cost : {list containing one scalar}
        cost[0] is incremented to reflect a FLOP estimate for this function

    Returns
    -------
    C : {csr_matrix}
        C updated such that the rows and columns corresponding to diagonally
        dominant rows in A have been eliminated and replaced with rows and
        columns of the identity.

    Notes
    -----
    Diagonal dominance is defined as
     || (e_i, A) - a_ii ||_1  <  theta a_ii
    that is, the 1-norm of the off diagonal elements in row i must be less than
    theta times the diagonal element.


    Example
    -------
    >>> from pyamg.gallery import poisson
    >>> from pyamg.util.utils import eliminate_diag_dom_nodes
    >>> A = poisson( (4,), format='csr' )
    >>> C = eliminate_diag_dom_nodes(A, A.copy(), 1.1)
    >>> C.todense()
    matrix([[ 1.,  0.,  0.,  0.],
            [ 0.,  2., -1.,  0.],
            [ 0., -1.,  2.,  0.],
            [ 0.,  0.,  0.,  1.]])

    '''

    # Find the diagonally dominant rows in A.
    A_abs = A.copy()
    A_abs.data = np.abs(A_abs.data)
    D_abs = get_diagonal(A_abs, norm_eq=0, inv=False)
    diag_dom_rows = (D_abs > (theta*(A_abs*np.ones((A_abs.shape[0],),
                     dtype=A_abs) - D_abs)))
    cost[0] += 2

    # Account for BSR matrices and translate diag_dom_rows from dofs to nodes
    bsize = blocksize(A_abs)
    if bsize > 1:
        diag_dom_rows = np.array(diag_dom_rows, dtype=int)
        diag_dom_rows = diag_dom_rows.reshape(-1, bsize)
        diag_dom_rows = np.sum(diag_dom_rows, axis=1)
        diag_dom_rows = (diag_dom_rows == bsize)

    # Replace these rows/cols in # C with rows/cols of the identity.
    # Cost ignored, as a careful implementation could do this very cheaply. 
    I = eye(C.shape[0], C.shape[1], format='csr')
    I.data[diag_dom_rows] = 0.0
    C = I*C*I
    I.data[diag_dom_rows] = 1.0
    I.data[np.where(diag_dom_rows == 0)[0]] = 0.0
    C = C + I

    del A_abs
    return C


def remove_diagonal(S):
    """ Removes the diagonal of the matrix S

    Parameters
    ----------
    S : csr_matrix
        Square matrix

    Returns
    -------
    S : csr_matrix
        Strength matrix with the diagonal removed

    Notes
    -----
    This is needed by all the splitting routines which operate on matrix graphs
    with an assumed zero diagonal


    Example
    -------
    >>> from pyamg.gallery import poisson
    >>> from pyamg.util.utils import remove_diagonal
    >>> A = poisson( (4,), format='csr' )
    >>> C = remove_diagonal(A)
    >>> C.todense()
    matrix([[ 0., -1.,  0.,  0.],
            [-1.,  0., -1.,  0.],
            [ 0., -1.,  0., -1.],
            [ 0.,  0., -1.,  0.]])

    """

    if not isspmatrix_csr(S):
        raise TypeError('expected csr_matrix')

    if S.shape[0] != S.shape[1]:
        raise ValueError('expected square matrix, shape=%s' % (S.shape,))

    S = coo_matrix(S)
    mask = S.row != S.col
    S.row = S.row[mask]
    S.col = S.col[mask]
    S.data = S.data[mask]

    return S.tocsr()


def scale_rows_by_largest_entry(S):
    """ Scale each row in S by it's largest in magnitude entry

    Parameters
    ----------
    S : csr_matrix

    Returns
    -------
    S : csr_matrix
        Each row has been scaled by it's largest in magnitude entry

    Example
    -------
    >>> from pyamg.gallery import poisson
    >>> from pyamg.util.utils import scale_rows_by_largest_entry
    >>> A = poisson( (4,), format='csr' )
    >>> A.data[1] = 5.0
    >>> A = scale_rows_by_largest_entry(A)
    >>> A.todense()
    matrix([[ 0.4,  1. ,  0. ,  0. ],
            [-0.5,  1. , -0.5,  0. ],
            [ 0. , -0.5,  1. , -0.5],
            [ 0. ,  0. , -0.5,  1. ]])

    """

    if not isspmatrix_csr(S):
        raise TypeError('expected csr_matrix')

    # Scale S by the largest magnitude entry in each row
    largest_row_entry = np.zeros((S.shape[0],), dtype=S.dtype)
    pyamg.amg_core.maximum_row_value(S.shape[0], largest_row_entry,
                                     S.indptr, S.indices, S.data)

    largest_row_entry[largest_row_entry != 0] =\
        1.0 / largest_row_entry[largest_row_entry != 0]
    S = scale_rows(S, largest_row_entry, copy=True)

    return S


def levelize_strength_or_aggregation(to_levelize, max_levels, max_coarse):
    """
    Helper function to preprocess the strength and aggregation parameters
    passed to smoothed_aggregation_solver and rootnode_solver.

    Parameters
    ----------
    to_levelize : {string, tuple, list}
        Parameter to preprocess, i.e., levelize and convert to a level-by-level
        list such that entry i specifies the parameter at level i
    max_levels : int
        Defines the maximum number of levels considered
    max_coarse : int
        Defines the maximum coarse grid size allowed

    Returns
    -------
    (max_levels, max_coarse, to_levelize) : tuple
        New max_levels and max_coarse values and then the parameter list
        to_levelize, such that entry i specifies the parameter choice at level
        i.  max_levels and max_coarse are returned, because they may be updated
        if strength or aggregation set a predefined coarsening and possibly
        change these values.

    Notes
    --------
    This routine is needed because the user will pass in a parameter option
    such as smooth='jacobi', or smooth=['jacobi', None], and this option must
    be "levelized", or converted to a list of length max_levels such that entry
    [i] in that list is the parameter choice for level i.

    The parameter choice in to_levelize can be a string, tuple or list.  If
    it is a string or tuple, then that option is assumed to be the
    parameter setting at every level.  If to_levelize is inititally a list,
    if the length of the list is less than max_levels, the last entry in the
    list defines that parameter for all subsequent levels.


    Examples
    --------
    >>> from pyamg.util.utils import levelize_strength_or_aggregation
    >>> strength = ['evolution', 'classical']
    >>> levelize_strength_or_aggregation(strength, 4, 10)
    (4, 10, ['evolution', 'classical', 'classical'])

    """

    if isinstance(to_levelize, tuple):
        if to_levelize[0] == 'predefined':
            to_levelize = [to_levelize]
            max_levels = 2
            max_coarse = 0
        else:
            to_levelize = [to_levelize for i in range(max_levels-1)]

    elif isinstance(to_levelize, str):
        if to_levelize == 'predefined':
            raise ValueError('predefined to_levelize requires a user-provided\
                              CSR matrix representing strength or aggregation\
                              i.e., (\'predefined\', {\'C\' : CSR_MAT}).')
        else:
            to_levelize = [to_levelize for i in range(max_levels-1)]

    elif isinstance(to_levelize, list):
        if isinstance(to_levelize[-1], tuple) and\
           (to_levelize[-1][0] == 'predefined'):
            # to_levelize is a list that ends with a predefined operator
            max_levels = len(to_levelize) + 1
            max_coarse = 0
        else:
            # to_levelize a list that __doesn't__ end with 'predefined'
            if len(to_levelize) < max_levels-1:
                mlz = max_levels - 1 - len(to_levelize)
                toext = [to_levelize[-1] for i in range(mlz)]
                to_levelize.extend(toext)

    elif to_levelize is None:
        to_levelize = [(None, {}) for i in range(max_levels-1)]
    else:
        raise ValueError('invalid to_levelize')

    return max_levels, max_coarse, to_levelize


def levelize_smooth_or_improve_candidates(to_levelize, max_levels):
    """
    Helper function to preprocess the smooth and improve_candidates
    parameters passed to smoothed_aggregation_solver and rootnode_solver.

    Parameters
    ----------
    to_levelize : {string, tuple, list}
        Parameter to preprocess, i.e., levelize and convert to a level-by-level
        list such that entry i specifies the parameter at level i
    max_levels : int
        Defines the maximum number of levels considered

    Returns
    -------
    to_levelize : list
        The parameter list such that entry i specifies the parameter choice
        at level i.

    Notes
    --------
    This routine is needed because the user will pass in a parameter option
    such as smooth='jacobi', or smooth=['jacobi', None], and this option must
    be "levelized", or converted to a list of length max_levels such that entry
    [i] in that list is the parameter choice for level i.

    The parameter choice in to_levelize can be a string, tuple or list.  If
    it is a string or tuple, then that option is assumed to be the
    parameter setting at every level.  If to_levelize is inititally a list,
    if the length of the list is less than max_levels, the last entry in the
    list defines that parameter for all subsequent levels.

    Examples
    --------
    >>> from pyamg.util.utils import levelize_smooth_or_improve_candidates
    >>> improve_candidates = ['gauss_seidel', None]
    >>> levelize_smooth_or_improve_candidates(improve_candidates, 4)
    ['gauss_seidel', None, None, None]
    """

    if isinstance(to_levelize, tuple) or isinstance(to_levelize, str):
        to_levelize = [to_levelize for i in range(max_levels)]
    elif isinstance(to_levelize, list):
        if len(to_levelize) < max_levels:
            mlz = max_levels - len(to_levelize)
            toext = [to_levelize[-1] for i in range(mlz)]
            to_levelize.extend(toext)
    elif to_levelize is None:
        to_levelize = [(None, {}) for i in range(max_levels)]

    return to_levelize


def filter_matrix_columns(A, theta):
    """
    Filter each column of A with tol, i.e., drop all entries in column k where
        abs(A[i,k]) < tol max( abs(A[:,k]) )

    Parameters
    ----------
    A : sparse_matrix

    theta : float
        In range [0,1) and defines drop-tolerance used to filter the columns
        of A

    Returns
    -------
    A_filter : sparse_matrix
        Each column has been filtered by dropping all entries where
        abs(A[i,k]) < tol max( abs(A[:,k]) )

    Example
    -------
    >>> from pyamg.gallery import poisson
    >>> from pyamg.util.utils import filter_matrix_columns
    >>> from scipy import array
    >>> from scipy.sparse import csr_matrix
    >>> A = csr_matrix( array([[ 0.24,  1.  ,  0.  ],
    ...                        [-0.5 ,  1.  , -0.5 ],
    ...                        [ 0.  ,  0.49,  1.  ],
    ...                        [ 0.  ,  0.  , -0.5 ]]) )
    >>> filter_matrix_columns(A, 0.5).todense()
    matrix([[ 0. ,  1. ,  0. ],
            [-0.5,  1. , -0.5],
            [ 0. ,  0. ,  1. ],
            [ 0. ,  0. , -0.5]])

    """
    if not isspmatrix(A):
        raise ValueError("Sparse matrix input needed")
    if isspmatrix_bsr(A):
        blocksize = A.blocksize
    Aformat = A.format

    if (theta < 0) or (theta >= 1.0):
        raise ValueError("theta must be in [0,1)")

    # Apply drop-tolerance to each column of A, which is most easily
    # accessed by converting to CSC.  We apply the drop-tolerance with
    # amg_core.classical_strength_of_connection(), which ignores
    # diagonal entries, thus necessitating the trick where we add
    # A.shape[1] to each of the column indices
    A = A.copy().tocsc()
    A_filter = A.copy()
    A.indices += A.shape[1]
    A_filter.indices += A.shape[1]
    # classical_strength_of_connection takes an absolute value internally
    pyamg.amg_core.classical_strength_of_connection(A.shape[1], theta,
                                                    A.indptr, A.indices,
                                                    A.data, A_filter.indptr,
                                                    A_filter.indices,
                                                    A_filter.data)
    A_filter.indices[:A_filter.indptr[-1]] -= A_filter.shape[1]
    A_filter = csc_matrix((A_filter.data[:A_filter.indptr[-1]],
                           A_filter.indices[:A_filter.indptr[-1]],
                           A_filter.indptr), shape=A_filter.shape)
    del A

    if Aformat == 'bsr':
        A_filter = A_filter.tobsr(blocksize)
    else:
        A_filter = A_filter.asformat(Aformat)

    return A_filter


def filter_matrix_rows(A, theta, cost=[0.0]):
    """
    Filter each row of A with tol, i.e., drop all entries in row k where
        abs(A[i,k]) < tol max( abs(A[:,k]) )

    Parameters
    ----------
    A : sparse_matrix

    theta : float
        In range [0,1) and defines drop-tolerance used to filter the row of A
    
    cost : {list containing one scalar}
        cost[0] is incremented to reflect a FLOP estimate for this function

    Returns
    -------
    A_filter : sparse_matrix
        Each row has been filtered by dropping all entries where
        abs(A[i,k]) < tol max( abs(A[:,k]) )

    Example
    -------
    >>> from pyamg.gallery import poisson
    >>> from pyamg.util.utils import filter_matrix_rows
    >>> from scipy import array
    >>> from scipy.sparse import csr_matrix
    >>> A = csr_matrix( array([[ 0.24, -0.5 ,  0.  ,  0.  ],
    ...                        [ 1.  ,  1.  ,  0.49,  0.  ],
    ...                        [ 0.  , -0.5 ,  1.  , -0.5 ]])  )
    >>> filter_matrix_rows(A, 0.5).todense()
    matrix([[ 0. , -0.5,  0. ,  0. ],
            [ 1. ,  1. ,  0. ,  0. ],
            [ 0. , -0.5,  1. , -0.5]])

    """
    if not isspmatrix(A):
        raise ValueError("Sparse matrix input needed")
    if isspmatrix_bsr(A):
        blocksize = A.blocksize
    Aformat = A.format
    A = A.tocsr()

    if (theta < 0) or (theta >= 1.0):
        raise ValueError("theta must be in [0,1)")

    # Apply drop-tolerance to each row of A.  We apply the drop-tolerance with
    # amg_core.classical_strength_of_connection(), which ignores diagonal
    # entries, thus necessitating the trick where we add A.shape[0] to each of
    # the row indices
    A_filter = A.copy()
    A.indices += A.shape[0]
    A_filter.indices += A.shape[0]
    # classical_strength_of_connection takes an absolute value internally
    pyamg.amg_core.classical_strength_of_connection(A.shape[0], theta,
                                                    A.indptr, A.indices,
                                                    A.data, A_filter.indptr,
                                                    A_filter.indices,
                                                    A_filter.data)
    A_filter.indices[:A_filter.indptr[-1]] -= A_filter.shape[0]
    A_filter = csr_matrix((A_filter.data[:A_filter.indptr[-1]],
                           A_filter.indices[:A_filter.indptr[-1]],
                           A_filter.indptr), shape=A_filter.shape)

    if Aformat == 'bsr':
        A_filter = A_filter.tobsr(blocksize)
    else:
        A_filter = A_filter.asformat(Aformat)

    A.indices -= A.shape[0]
    
    cost[0] += 2.0 * A.nnz
    return A_filter


def truncate_rows(A, nz_per_row, cost=[0.0]):
    """
    Truncate the rows of A by keeping only the largest in magnitude entries in
    each row.

    Parameters
    ----------
    A : sparse_matrix

    nz_per_row : int

        Determines how many entries in each row to keep
    cost : {list containing one scalar}
        cost[0] is incremented to reflect a FLOP estimate for this function

    Returns
    -------
    A : sparse_matrix
        Each row has been truncated to at most nz_per_row entries

    Example
    -------
    >>> from pyamg.gallery import poisson
    >>> from pyamg.util.utils import truncate_rows
    >>> from scipy import array
    >>> from scipy.sparse import csr_matrix
    >>> A = csr_matrix( array([[-0.24, -0.5 ,  0.  ,  0.  ],
    ...                        [ 1.  , -1.1 ,  0.49,  0.1 ],
    ...                        [ 0.  ,  0.4 ,  1.  ,  0.5 ]])  )
    >>> truncate_rows(A, 2).todense()
    matrix([[-0.24, -0.5 ,  0.  ,  0.  ],
            [ 1.  , -1.1 ,  0.  ,  0.  ],
            [ 0.  ,  0.  ,  1.  ,  0.5 ]])

    """
    if not isspmatrix(A):
        raise ValueError("Sparse matrix input needed")
    if isspmatrix_bsr(A):
        blocksize = A.blocksize
    if isspmatrix_csr(A):
        A = A.copy()    # don't modify A in-place
    Aformat = A.format
    A = A.tocsr()
    nz_per_row = int(nz_per_row)

    # Truncate rows of A, and then convert A back to original format
    pyamg.amg_core.truncate_rows_csr(A.shape[0], nz_per_row, A.indptr, 
                                     A.indices, A.data)

    A.eliminate_zeros()
    if Aformat == 'bsr':
        A = A.tobsr(blocksize)
    else:
        A = A.asformat(Aformat)
    
    # Track cost as the cost to sort each row
    avg_row_size = A.nnz / float(A.shape[0])
    if avg_row_size > 0:
        cost[0] += A.shape[0]*(avg_row_size * np.log2(avg_row_size))

    return A


def mat_mat_complexity(A, P, test_cols=10, incomplete=False,
                       keep_zeros=False):
    """
    Function to approximate the complexity of a sparse matrix
    matrix multiplication, A*P.
        
        For a detailed estimate, a sample of test_cols columns
        in P, p_i, are randomly selected, and the complexity to
        compute A * p_i found as the number of nonzeros in A
        which overlap with the sparsity of p_i. This is averaged
        over the set of randomly selected columns.

        The fast approximation is given by taking the average
        number of nonzeros per column in P, and multiplying this
        by the number of nonzeros in A. Is generally a pretty
        good and cheap approximation.

    If the function attribute mat_mat_complexity.__detailed__
    is set to True, the detailed estimate is used, otherwise 
    the fast approximation is used. Note that the detailed 
    estimate will slow down the seutp process. 

    Parameters
    ----------
    A : sparse matrix (preferably csr)
        Left hand side of matrix multiplication
    P : sparse matrix (preferably csc)
        Right hand side of matrix multiplication
    test_cols : int : Default 10
        Number of columns to sample for overlapping sparsity
        patterns of A, P. More samples is more work, but 
        more accurate. 
    incomplete : bool : Default False
        Complexity of incomplete matrix multiplication,
        where A*P is only computed in the sparsity pattern
        of P. Used particularly in energy minimization 
        smoothing of prolongation operators. 
    keep_zeros : bool : Default False
        If true, do not eliminate zeros in matrices. 
        Used in routines where matrices must maintain given
        sparsity pattern.

    Returns
    -------
    Approximate number of FLOPs to compute A*P.

    """
<<<<<<< HEAD

    if not keep_zeros:
        A.eliminate_zeros()
        P.eliminate_zeros()
=======
>>>>>>> 06b0c55b

    # Detailed estimate of complexity for matrix product 
    # using random sampling. 
    if hasattr(mat_mat_complexity, '__detailed__') and\
        mat_mat_complexity.__detailed__ == True:
        from random import randint
        A0 = A.tocsr()
        P0 = P.tocsc()

        # Random set of test columns
        test_cols = min(test_cols, P0.shape[1])
        k = P0.shape[1]
        cols = [randint(0,P0.shape[1]-1) for i in range(0,test_cols)]

        work = 0.0
        for c in cols:
            inds = P0[:,c].indices
            if len(inds) == 0:
                continue
            if incomplete:
                work += A0[inds,:][:,inds].nnz
            else:
                work += A0[:,inds].nnz

        work = work * P0.shape[1] / float(test_cols)
        return work

    # Approximation of complexity of matrix product.
    else:
        return A.nnz * (float(P.nnz) / P.shape[0])
<|MERGE_RESOLUTION|>--- conflicted
+++ resolved
@@ -1392,10 +1392,6 @@
                                               A.indices, np.ravel(A.data))
     cost[0] += A.nnz * (2.0*B.shape[1] + B.shape[1]**2) + (B.shape[1]**3) * B.shape[0]
 
-<<<<<<< HEAD
-    # A.eliminate_zeros()
-=======
->>>>>>> 06b0c55b
     return A
 
 
@@ -2312,13 +2308,6 @@
     Approximate number of FLOPs to compute A*P.
 
     """
-<<<<<<< HEAD
-
-    if not keep_zeros:
-        A.eliminate_zeros()
-        P.eliminate_zeros()
-=======
->>>>>>> 06b0c55b
 
     # Detailed estimate of complexity for matrix product 
     # using random sampling. 
