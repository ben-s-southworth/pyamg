--- conflicted
+++ resolved
@@ -204,15 +204,11 @@
         # apply satisfy constraints so that U*B = 0
         P = T
         for i in range(degree):
-<<<<<<< HEAD
+            cost[0] += P.nnz / float(S.nnz)
             if sparse.isspmatrix_bsr(P):
                 U = (D_inv_S*P).tobsr(blocksize=P.blocksize)
             else:
                 U = D_inv_S*P
-=======
-            U = (D_inv_S*P).tobsr(blocksize=P.blocksize)
-            cost[0] += P.nnz / float(S.nnz)
->>>>>>> 9e6e410e
 
             # Enforce U*B = 0 (1) Construct array of inv(Bi'Bi), where Bi is B
             # restricted to row i's sparsity pattern in Sparsity Pattern. This
