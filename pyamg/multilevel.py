"""Generic AMG solver"""

__docformat__ = "restructuredtext en"

from warnings import warn

import scipy as sp
import numpy as np

__all__ = ['multilevel_solver', 'coarse_grid_solver']


def unpack_arg(v):
    if isinstance(v, tuple):
        return v[0], v[1]
    else:
        return v, {}


class multilevel_solver:
    """Stores multigrid hierarchy and implements the multigrid cycle

    The class constructs the cycling process and points to the methods for
    coarse grid solves.  A multilevel_solver object is typically returned from
    a particular AMG method (see ruge_stuben_solver or
    smoothed_aggregation_solver for example).  A call to
    multilevel_solver.solve() is a typical access point.  The class also
    defines methods for constructing operator, cycle, and grid complexities.

    Attributes
    ----------
    levels : level array
        Array of level objects that contain A, R, and P.
    coarse_solver : string
        String passed to coarse_grid_solver indicating the solve type
    CC : {dict}
        Dictionary storing cycle complexity with key as cycle type.
    SC : float
        Setup complexity for constructing solver.

    Methods
    -------
    aspreconditioner()
        Create a preconditioner using this multigrid cycle
    cycle_complexity()
        A measure of the cost of a single multigrid cycle.
    grid_complexity()
        A measure of the rate of coarsening.
    operator_complexity()
        A measure of the size of the multigrid hierarchy.
    solve()
        Iteratively solves a linear system for the right hand side.
    """

    class level:
        """Stores one level of the multigrid hierarchy

        All level objects will have an 'A' attribute referencing the matrix
        of that level.  All levels, except for the coarsest level, will
        also have 'P' and 'R' attributes referencing the prolongation and
        restriction operators that act between each level and the next
        coarser level.

        Attributes
        ----------
        A : csr_matrix
            Problem matrix for Ax=b
        R : csr_matrix
            Restriction matrix between levels (often R = P.T)
        P : csr_matrix
            Prolongation or Interpolation matrix.
        smoothers : {dict}
            Dictionary with keys 'presmoother' and 'postsmoother', giving
            the relaxation schemes used on this level. Used to compute 
            cycle complexity.
        complexity : {dict}
            Dictionary to store complexity for each step in setup process.
        SC : float
            Setup complexity on this level in WUs relative to fine grid. 

        Notes
        -----
        The functionality of this class is a struct
        """
        def __init__(self):
            self.smoothers = {}
            self.complexity = {}
            self.SC = None

    def __init__(self, levels, coarse_solver='pinv2'):
        """
        Class constructor responsible for initializing the cycle and ensuring
        the list of levels is complete.

        Parameters
        ----------
        levels : level array
            Array of level objects that contain A, R, and P.
        solver_type : string
            Type of hierarchy this is, options are
            - 'sa'  => smoothed aggregation
            - 'asa' => adaptive smoothed aggregation
            - 'rn'  => root node
            - 'amg' => ruge-stuben amg
        coarse_solver : {string, callable, tuple}
            The solver method is either (1) a string such as 'splu' or 'pinv'
            of a callable object which receives only parameters (A, b) and
            returns an (approximate or exact) solution to the linear system Ax
            = b, or (2) a callable object that takes parameters (A,b) and
            returns an (approximate or exact) solution to Ax = b, or (3) a
            tuple of the form (string|callable, args), where args is a
            dictionary of arguments to be passed to the function denoted by
            string or callable.

            The set of valid string arguments is:
            - Sparse direct methods:
                + splu         : sparse LU solver
            - Sparse iterative methods:
                + the name of any method in scipy.sparse.linalg.isolve or
                  pyamg.krylov (e.g. 'cg').  Methods in pyamg.krylov
                  take precedence.
                + relaxation method, such as 'gauss_seidel' or 'jacobi',
           - Dense methods:
                + pinv     : pseudoinverse (QR)
                + pinv2    : pseudoinverse (SVD)
                + lu       : LU factorization
                + cholesky : Cholesky factorization

        Notes
        -----
        If not defined, the R attribute on each level is set to
        the transpose of P.

        Examples
        --------
        >>> # manual construction of a two-level AMG hierarchy
        >>> from pyamg.gallery import poisson
        >>> from pyamg.multilevel import multilevel_solver
        >>> from pyamg.strength import classical_strength_of_connection
        >>> from pyamg.classical import direct_interpolation
        >>> from pyamg.classical.split import RS
        >>> # compute necessary operators
        >>> A = poisson((100, 100), format='csr')
        >>> C = classical_strength_of_connection(A)
        >>> splitting = RS(A)
        >>> P = direct_interpolation(A, C, splitting)
        >>> R = P.T
        >>> # store first level data
        >>> levels = []
        >>> levels.append(multilevel_solver.level())
        >>> levels.append(multilevel_solver.level())
        >>> levels[0].A = A
        >>> levels[0].C = C
        >>> levels[0].splitting = splitting
        >>> levels[0].P = P
        >>> levels[0].R = R
        >>> # store second level data
        >>> levels[1].A = R * A * P                      # coarse-level matrix
        >>> # create multilevel_solver
        >>> ml = multilevel_solver(levels, coarse_solver='splu')
        >>> print ml
        multilevel_solver
        Number of Levels:     2
        Operator Complexity:  1.891
        Grid Complexity:      1.500
        Coarse Solver:        'splu'
          level   unknowns     nonzeros
            0        10000        49600 [52.88%]
            1         5000        44202 [47.12%]
        <BLANKLINE>
        """

        self.levels = levels
        self.coarse_solver = coarse_grid_solver(coarse_solver)
        self.CC = {}
        self.SC = None

        for level in levels[:-1]:
            if not hasattr(level, 'R'):
                level.R = level.P.H


    def __repr__(self):
        """Prints basic statistics about the multigrid hierarchy.
        """
        output = 'multilevel_solver\n'
        output += 'Number of Levels:     %d\n' % len(self.levels)
        output += 'Setup Complexity:     %6.3f\n' % self.setup_complexity()
        output += 'Operator Complexity: %6.3f\n' % self.operator_complexity()
        output += 'Grid Complexity:     %6.3f\n' % self.grid_complexity()
        output += 'Cycle Complexity:    %6.3f\n' % self.cycle_complexity()
        output += 'Coarse Solver:        %s\n' % self.coarse_solver.name()

        total_nnz = sum([level.A.nnz for level in self.levels])

        output += '  level   unknowns     nonzeros\n'
        for n, level in enumerate(self.levels):
            A = level.A
            output += '   %2d   %10d   %10d [%5.2f%%]\n' %\
                (n, A.shape[1], A.nnz,
                 (100 * float(A.nnz) / float(total_nnz)))

        return output


    def setup_complexity(self, verbose=False):
        """Setup complexity of this multigrid hierarchy.

        Setup complexity is an approximate measure of the number of
        floating point operations (FLOPs) required to construct the
        multigrid hierarchy, relative to the cost of performing a
        single matrix-vector multiply on the finest grid.

        Parameters
        ----------
        verbose : bool
            If True, prints setup cost of each step, e.g. strength,
            aggregation, etc., in setup process on each level. 

        Returns
        -------
        sc : float
            Complexity of a constructing hierarchy in work units.
            A 'work unit' is defined as the number of FLOPs required
            to perform a matrix-vector multiply on the finest grid.

        Notes
        -----
            - Once computed, SC is stored in self.SC.

        """

        nnz = float(self.levels[0].A.nnz)

        if self.SC is None: 
            self.SC = 0.0
            for lvl in self.levels:
                if lvl.SC is None:
                    lvl.SC = 0.0
                    for cost in (lvl.complexity).itervalues():
                        lvl.SC += cost * (lvl.A.nnz / nnz)

                self.SC += lvl.SC

        if verbose:
            for i in range(0,len(self.levels)-1):
                lvl = self.levels[i]
                print "Level ",i," cost = ","%.3f"%lvl.SC, " WUs"
                for method, cost in (lvl.complexity).iteritems(): 
                    temp = cost*(lvl.A.nnz / nnz)
                    if method == "RAP":
                        print "\t",method,"\t\t= ","%.3f"%temp,"WUs"
                    else:
                        print "\t",method,"\t= ","%.3f"%temp,"WUs"

        return self.SC

<<<<<<< HEAD
    def cycle_complexity(self, cycle='V', init_level=0):
=======
    def cycle_complexity(self, cycle='V', init_level=0, recompute=False):
>>>>>>> 271fa768
        """Cycle complexity of this multigrid hierarchy.

        Cycle complexity is an approximate measure of the number of
        floating point operations (FLOPs) required to perform a single
        multigrid cycle relative to the cost a single smoothing operation.

        Parameters
        ----------
        cycle : {'V','W','F','AMLI'}
            Type of multigrid cycle to perform in each iteration.
        init_level : int : Default 0
            Compute CC for levels init_level,...,end. Used primarily
            for tracking SC in adaptive methods. 
        recompute : bool : Default False
            Recompute CC if already stored. Used if matrices or
            options in hierarchy have changed between computing CC.

        Returns
        -------
        cc : float
            Complexity of a single multigrid iteration in work units.
            A 'work unit' is defined as the number of FLOPs required
            to perform a matrix-vector multiply on the finest grid.

        Notes
        -----
        Once computed, CC is stored in dictionary self.CC, with a key
        given by the cycle type. Note, this is only for init_level=0.

        """
        if init_level >= len(self.levels)-1:
            raise ValueError("Initial CC level must be less than %i"%(len(self.levels)-1))

        # Return if already stored
        cycle = str(cycle).upper()
        if cycle in self.CC and not recompute and init_level==0:
            return self.CC[cycle]

        # Get nonzeros per level and nonzeros per level relative to finest
        nnz = [float(level.A.nnz) for level in self.levels]
        rel_nnz_A = [level.A.nnz/nnz[0] for level in self.levels]
        rel_nnz_P = [level.P.nnz/nnz[0] for level in self.levels[0:-1]]
        rel_nnz_R = [level.R.nnz/nnz[0] for level in self.levels[0:-1]]

        # Determine cost per nnz for smoothing on each level
        smoother_cost = []
        for i in range(0,len(self.levels)-1):
            lvl = self.levels[i]
            presmoother = lvl.smoothers['presmoother']
            postsmoother = lvl.smoothers['postsmoother']

            # Presmoother
            pre_factor = 1
            if presmoother[0].endswith(('nr', 'ne')):
                pre_factor *= 2
            if 'sweep' in presmoother[1]:
                if presmoother[1]['sweep'] == 'symmetric':
                    pre_factor *= 2
            if 'iterations' in presmoother[1]:
                pre_factor *= presmoother[1]['iterations']
            if 'degree' in presmoother[1]:
                pre_factor *= presmoother[1]['degree']

            # Postsmoother
            post_factor = 1
            if postsmoother[0].endswith(('nr', 'ne')):
                post_factor *= 2
            if 'sweep' in postsmoother[1]:
                if postsmoother[1]['sweep'] == 'symmetric':
                    post_factor *= 2
            if 'iterations' in postsmoother[1]:
                post_factor *= postsmoother[1]['iterations']
            if 'degree' in postsmoother[1]:
                post_factor *= postsmoother[1]['degree']

            # Smoothing cost scaled by A_i.nnz / A_0.nnz
            smoother_cost.append((pre_factor + post_factor)*rel_nnz_A[i])

        # Compute work for any Schwarz relaxation
        #   - The multiplier is the average row length, which is how many times
        #     the residual (on average) must be computed for each row.
        #   - schwarz_work is the cost of multiplying with the
        #     A[region_i, region_i]^{-1}
        schwarz_multiplier = np.zeros((len(self.levels)-1,))
        schwarz_work = np.zeros((len(self.levels)-1,))
        for i, lvl in enumerate(self.levels[:-1]):
            presmoother = lvl.smoothers['presmoother'][0]
            postsmoother = lvl.smoothers['postsmoother'][0]
            if (presmoother == 'schwarz') or (postsmoother == 'schwarz'):
                S = lvl.A
            if (presmoother == 'strength_based_schwarz') or \
               (postsmoother == 'strength_based_schwarz'):
                S = lvl.C
            if (presmoother.find('schwarz') > 0) or \
               (postsmoother.find('schwarz') > 0):
                rowlen = S.indptr[1:] - S.indptr[:-1]
                schwarz_work[i] = np.sum(rowlen**2)
                schwarz_multiplier[i] = np.mean(rowlen)
                # Note this scaling only applies to multiplicative
                # Schwarz, which is what is currently available.
                smoother_cost[i] *= schwarz_multiplier[i]

        # Compute work for computing residual, restricting to coarse grid,
        # and coarse grid correction
        correction_cost = []
        for i in range(len(rel_nnz_P)):
            cost = 0
            cost += rel_nnz_A[i]    # Computing residual
            cost += rel_nnz_R[i]    # Restricting residual
            cost += rel_nnz_P[i]    # Coarse grid correction
            correction_cost.append(cost)

        # Recursive functions to sum cost of given cycle type over all levels.
        # Note, ignores coarse grid direct solve.
        def V(level):
            if len(self.levels) == 1:
                return rel_nnz_A[0]
            elif level == len(self.levels) - 2:
                return smoother_cost[level] + schwarz_work[level]
            else:
                return smoother_cost[level] + correction_cost[level] + \
                    schwarz_work[level] + V(level + 1)

        def W(level):
            if len(self.levels) == 1:
                return rel_nnz_A[0]
            elif level == len(self.levels) - 2:
                return smoother_cost[level] + schwarz_work[level] 
            else:
                return smoother_cost[level] + correction_cost[level] + \
                    schwarz_work[level] + 2*W(level + 1)

        def F(level):
            if len(self.levels) == 1:
                return rel_nnz_A[0]
            elif level == len(self.levels) - 2:
                return smoother_cost[level] + schwarz_work[level]
            else:
                return smoother_cost[level] + correction_cost[level] + \
                    schwarz_work[level] + F(level + 1) + V(level + 1)

        if cycle == 'V':
            flops = V(init_level)
        elif (cycle == 'W') or (cycle == 'AMLI'):
            flops = W(init_level)
        elif cycle == 'F':
            flops = F(init_level)
        else:
            raise TypeError('Unrecognized cycle type (%s)' % cycle)

        # Only save CC if computed for all levels to avoid confusion
        if init_level == 0:
            self.CC[cycle] = float(flops)

        return float(flops)


    def operator_complexity(self):
        """Operator complexity of this multigrid hierarchy

        Defined as:
            Number of nonzeros in the matrix on all levels /
            Number of nonzeros in the matrix on the finest level
        """
        return sum([level.A.nnz for level in self.levels]) /\
            float(self.levels[0].A.nnz)


    def grid_complexity(self):
        """Grid complexity of this multigrid hierarchy

        Defined as:
            Number of unknowns on all levels /
            Number of unknowns on the finest level
        """
        return sum([level.A.shape[0] for level in self.levels]) /\
            float(self.levels[0].A.shape[0])


    def psolve(self, b):
        return self.solve(b, maxiter=1)


    def aspreconditioner(self, cycle='V', init_level=0):
        """Create a preconditioner using this multigrid cycle

        Parameters
        ----------
        cycle : {'V','W','F','AMLI'}
            Type of multigrid cycle to perform in each iteration.

        Returns
        -------
        precond : LinearOperator
            Preconditioner suitable for the iterative solvers in defined in
            the scipy.sparse.linalg module (e.g. cg, gmres) and any other
            solver that uses the LinearOperator interface.  Refer to the
            LinearOperator documentation in scipy.sparse.linalg

        See Also
        --------
        multilevel_solver.solve, scipy.sparse.linalg.LinearOperator

        Examples
        --------
        >>> from pyamg.aggregation import smoothed_aggregation_solver
        >>> from pyamg.gallery import poisson
        >>> from scipy.sparse.linalg import cg
        >>> import scipy as sp
        >>> A = poisson((100, 100), format='csr')          # matrix
        >>> b = sp.rand(A.shape[0])                        # random RHS
        >>> ml = smoothed_aggregation_solver(A)            # AMG solver
        >>> M = ml.aspreconditioner(cycle='V')             # preconditioner
        >>> x, info = cg(A, b, tol=1e-8, maxiter=30, M=M)  # solve with CG
        """
        from scipy.sparse.linalg import LinearOperator

        shape = self.levels[init_level].A.shape
        dtype = self.levels[init_level].A.dtype

        def matvec(b):
            return self.solve(b, maxiter=1, cycle=cycle, tol=1e-12, init_level=init_level)

        return LinearOperator(shape, matvec, dtype=dtype)


    def solve(self, b, x0=None, tol=1e-5, maxiter=100, cycle='V', accel=None,
              callback=None, residuals=None, return_residuals=False,
              init_level=0):
        """Main solution call to execute multigrid cycling.

        Parameters
        ----------
        b : array
            Right hand side.
        x0 : array
            Initial guess.
        tol : float
            Stopping criteria: relative residual r[k]/r[0] tolerance.
        maxiter : int
            Stopping criteria: maximum number of allowable iterations.
        cycle : {'V','W','F','AMLI'}
            Type of multigrid cycle to perform in each iteration.
        accel : {string, function}
            Defines acceleration method.  Can be a string such as 'cg'
            or 'gmres' which is the name of an iterative solver in
            pyamg.krylov (preferred) or scipy.sparse.linalg.isolve.
            If accel is not a string, it will be treated like a function
            with the same interface provided by the iterative solvers in SciPy.
        callback : function
            User-defined function called after each iteration.  It is
            called as callback(xk) where xk is the k-th iterate vector.
        residuals : list
            List to contain residual norms at each iteration.
        init_level : integer
            Adds the option to solve a system starting from a lower level
            in the hierarchy. Used for adaptive methods to improve lower
            levels of the hierarchy without modifying higher levels. 

        Returns
        -------
        x : array
            Approximate solution to Ax=b

        See Also
        --------
        aspreconditioner

        Examples
        --------
        >>> from numpy import ones
        >>> from pyamg import ruge_stuben_solver
        >>> from pyamg.gallery import poisson
        >>> A = poisson((100, 100), format='csr')
        >>> b = A * ones(A.shape[0])
        >>> ml = ruge_stuben_solver(A, max_coarse=10)
        >>> residuals = []
        >>> x = ml.solve(b, tol=1e-12, residuals=residuals) # standalone solver

        """

        from pyamg.util.linalg import residual_norm, norm

        if x0 is None:
            x = np.zeros_like(b)
        else:
            x = np.array(x0)  # copy

        cycle = str(cycle).upper()

        # AMLI cycles require hermitian matrix
        if (cycle == 'AMLI') and hasattr(self.levels[0].A, 'symmetry'):
            if self.levels[0].A.symmetry != 'hermitian':
                raise ValueError('AMLI cycles require \
                    symmetry to be hermitian')

        if accel is not None:

            # Check for symmetric smoothing scheme when using CG
            if (accel is 'cg') and (self.symmetric_smoothing == False):
                warn('CG requires SPD matrix. Non-symmetric smoothing scheme '\
                     'may significantly increase convergence factors.')

            # Check for AMLI compatability
            if (accel != 'fgmres') and (cycle == 'AMLI'):
                raise ValueError('AMLI cycles require acceleration (accel) \
                        to be fgmres, or no acceleration')

            # py23 compatibility:
            try:
                basestring
            except NameError:
                basestring = str

            # Acceleration is being used
            if isinstance(accel, basestring):
                from pyamg import krylov
                from scipy.sparse.linalg import isolve
                if hasattr(krylov, accel):
                    accel = getattr(krylov, accel)
                else:
                    accel = getattr(isolve, accel)

            A = self.levels[init_level].A
            M = self.aspreconditioner(cycle=cycle, init_level=init_level)

            try:  # try PyAMG style interface which has a residuals parameter
                return accel(A, b, x0=x0, tol=tol, maxiter=maxiter, M=M,
                             callback=callback, residuals=residuals)[0]
            except:
                # try the scipy.sparse.linalg.isolve style interface,
                # which requires a call back function if a residual
                # history is desired

                cb = callback
                if residuals is not None:
                    residuals[:] = [residual_norm(A, x, b)]

                    def callback(x):
                        if sp.isscalar(x):
                            residuals.append(x)
                        else:
                            residuals.append(residual_norm(A, x, b))
                        if cb is not None:
                            cb(x)

                return accel(A, b, x0=x0, tol=tol, maxiter=maxiter, M=M,
                             callback=callback)[0]

        else:
            # Scale tol by normb
            # Don't scale tol earlier. The accel routine should also scale tol
            normb = norm(b)
            if normb != 0:
                tol = tol * normb

        if return_residuals:
            warn('return_residuals is deprecated.  Use residuals instead')
            residuals = []
        if residuals is None:
            residuals = []
        else:
            residuals[:] = []

        # Create uniform types for A, x and b
        # Clearly, this logic doesn't handle the case of real A and complex b
        from scipy.sparse.sputils import upcast
        from pyamg.util.utils import to_type
        tp = upcast(b.dtype, x.dtype, self.levels[init_level].A.dtype)
        [b, x] = to_type(tp, [b, x])
        b = np.ravel(b)
        x = np.ravel(x)

        A = self.levels[init_level].A

        residuals.append(residual_norm(A, x, b))

        self.first_pass = True

        while len(residuals) <= maxiter and residuals[-1] > tol:
            if len(self.levels) == 1:
                # hierarchy has only 1 level
                x = self.coarse_solver(A, b)
            else:
                self.__solve(init_level, x, b, cycle)

            residuals.append(residual_norm(A, x, b))

            self.first_pass = False

            if callback is not None:
                callback(x)

        if return_residuals:
            return x, residuals
        else:
            return x


    def __solve(self, lvl, x, b, cycle):
        """
        Parameters
        ----------
        lvl : int
            Solve problem on level `lvl`
        x : numpy array
            Initial guess `x` and return correction
        b : numpy array
            Right-hand side for Ax=b
        cycle : {'V','W','F','AMLI'}
            Recursively called cycling function.  The
            Defines the cycling used:
            cycle = 'V',    V-cycle
            cycle = 'W',    W-cycle
            cycle = 'F',    F-cycle
            cycle = 'AMLI', AMLI-cycle
        """

        A = self.levels[lvl].A

        self.levels[lvl].presmoother(A, x, b)

        residual = b - A * x

        coarse_b = self.levels[lvl].R * residual
        coarse_x = np.zeros_like(coarse_b)

        if lvl == len(self.levels) - 2:
            coarse_x[:] = self.coarse_solver(self.levels[-1].A, coarse_b)
        else:
            if cycle == 'V':
                self.__solve(lvl + 1, coarse_x, coarse_b, 'V')
            elif cycle == 'W':
                self.__solve(lvl + 1, coarse_x, coarse_b, cycle)
                self.__solve(lvl + 1, coarse_x, coarse_b, cycle)
            elif cycle == 'F':
                self.__solve(lvl + 1, coarse_x, coarse_b, cycle)
                self.__solve(lvl + 1, coarse_x, coarse_b, 'V')
            elif cycle == "AMLI":
                # Run nAMLI AMLI cycles, which compute "optimal" corrections by
                # orthogonalizing the coarse-grid corrections in the A-norm
                nAMLI = 2
                Ac = self.levels[lvl+1].A
                p = np.zeros((nAMLI, coarse_b.shape[0]), dtype=coarse_b.dtype)
                beta = np.zeros((nAMLI, nAMLI), dtype=coarse_b.dtype)
                for k in range(nAMLI):
                    # New search direction --> M^{-1}*residual
                    p[k, :] = 1
                    self.__solve(lvl + 1, p[k, :].reshape(coarse_b.shape),
                                 coarse_b, cycle)

                    # Orthogonalize new search direction to old directions
                    for j in range(k):  # loops from j = 0...(k-1)
                        beta[k, j] = np.inner(p[j, :].conj(), Ac * p[k, :]) /\
                            np.inner(p[j, :].conj(), Ac * p[j, :])
                        p[k, :] -= beta[k, j]*p[j, :]

                    # Compute step size
                    Ap = Ac*p[k, :]
                    alpha = np.inner(p[k, :].conj(), np.ravel(coarse_b)) /\
                        np.inner(p[k, :].conj(), Ap)

                    # Update solution
                    coarse_x += alpha*p[k, :].reshape(coarse_x.shape)

                    # Update residual
                    coarse_b -= alpha*Ap.reshape(coarse_b.shape)
            else:
                raise TypeError('Unrecognized cycle type (%s)' % cycle)

        x += self.levels[lvl].P * coarse_x   # coarse grid correction

        self.levels[lvl].postsmoother(A, x, b)


def coarse_grid_solver(solver):
    """Return a coarse grid solver suitable for multilevel_solver

    Parameters
    ----------
    solver : {string, callable, tuple}
        The solver method is either (1) a string such as 'splu' or 'pinv' of a
        callable object which receives only parameters (A, b) and returns an
        (approximate or exact) solution to the linear system Ax = b, or (2) a
        callable object that takes parameters (A,b) and returns an (approximate
        or exact) solution to Ax = b, or (3) a tuple of the form
        (string|callable, args), where args is a dictionary of arguments to
        be passed to the function denoted by string or callable.

        The set of valid string arguments is:
            - Sparse direct methods:
                + splu : sparse LU solver
            - Sparse iterative methods:
                + the name of any method in scipy.sparse.linalg.isolve or
                  pyamg.krylov (e.g. 'cg').
                  Methods in pyamg.krylov take precedence.
                + relaxation method, such as 'gauss_seidel' or 'jacobi',
                  present in pyamg.relaxation
            - Dense methods:
                + pinv     : pseudoinverse (QR)
                + pinv2    : pseudoinverse (SVD)
                + lu       : LU factorization
                + cholesky : Cholesky factorization

    Returns
    -------
    ptr : generic_solver
        A class for use as a standalone or coarse grids solver

    Examples
    --------
    >>> import numpy as np
    >>> from scipy.sparse import spdiags
    >>> from pyamg.gallery import poisson
    >>> from pyamg import coarse_grid_solver
    >>> A = poisson((10, 10), format='csr')
    >>> b = A * np.ones(A.shape[0])
    >>> cgs = coarse_grid_solver('lu')
    >>> x = cgs(A, b)
    """

    def unpack_arg(v):
        if isinstance(v, tuple):
            return v[0], v[1]
        else:
            return v, {}

    solver, kwargs = unpack_arg(solver)

    if solver in ['pinv', 'pinv2']:
        def solve(self, A, b):
            if not hasattr(self, 'P'):
                self.P = getattr(sp.linalg, solver)(A.todense(), **kwargs)
            return np.dot(self.P, b)

    elif solver == 'lu':
        def solve(self, A, b):
            if not hasattr(self, 'LU'):
                self.LU = sp.linalg.lu_factor(A.todense(), **kwargs)
            return sp.linalg.lu_solve(self.LU, b)

    elif solver == 'cholesky':
        def solve(self, A, b):
            if not hasattr(self, 'L'):
                self.L = sp.linalg.cho_factor(A.todense(), **kwargs)
            return sp.linalg.cho_solve(self.L, b)

    elif solver == 'splu':
        def solve(self, A, b):
            if not hasattr(self, 'LU'):
                # for multiple candidates in B, A will often have a couple zero
                # rows/columns that must be removed
                Acsc = A.tocsc()
                Acsc.eliminate_zeros()
                diffptr = Acsc.indptr[:-1] - Acsc.indptr[1:]
                nonzero_cols = (diffptr != 0).nonzero()[0]
                Map = sp.sparse.eye(Acsc.shape[0], Acsc.shape[1], format='csc')
                Map = Map[:, nonzero_cols]
                Acsc = Map.T.tocsc() * Acsc * Map
                self.LU = sp.sparse.linalg.splu(Acsc, **kwargs)
                self.LU_Map = Map

            return self.LU_Map * self.LU.solve(np.ravel(self.LU_Map.T * b))

    elif solver in ['bicg', 'bicgstab', 'cg', 'cgs', 'gmres', 'qmr', 'minres']:
        from pyamg import krylov
        if hasattr(krylov, solver):
            fn = getattr(krylov, solver)
        else:
            fn = getattr(sp.sparse.linalg.isolve, solver)

        def solve(self, A, b):
            if 'tol' not in kwargs:
                eps = np.finfo(np.float).eps
                feps = np.finfo(np.single).eps
                geps = np.finfo(np.longfloat).eps
                _array_precision = {'f': 0, 'd': 1, 'g': 2,
                                    'F': 0, 'D': 1, 'G': 2}
                kwargs['tol'] = {0: feps * 1e3, 1: eps * 1e6,
                                 2: geps * 1e6}[_array_precision[A.dtype.char]]

            return fn(A, b, **kwargs)[0]

    elif solver in ['gauss_seidel', 'jacobi', 'block_gauss_seidel', 'schwarz',
                    'block_jacobi', 'richardson', 'sor', 'chebyshev',
                    'jacobi_ne', 'gauss_seidel_ne', 'gauss_seidel_nr']:

        if 'iterations' not in kwargs:
            kwargs['iterations'] = 10

        def solve(self, A, b):
            from pyamg.relaxation import smoothing
            from pyamg import multilevel_solver

            lvl = multilevel_solver.level()
            lvl.A = A
            fn = getattr(smoothing, 'setup_' + str(solver))
            relax = fn(lvl, **kwargs)
            x = np.zeros_like(b)
            relax(A, x, b)

            return x

    elif solver is None:
        # No coarse grid solve
        def solve(self, A, b):
            return 0 * b  # should this return b instead?

    elif callable(solver):
        def solve(self, A, b):
            return solver(A, b, **kwargs)

    else:
        raise ValueError('unknown solver: %s' % solver)


    class generic_solver:
        def __call__(self, A, b):
            # make sure x is same dimensions and type as b
            b = np.asanyarray(b)

            if A.nnz == 0:
                # if A.nnz = 0, then we expect no correction
                x = np.zeros(b.shape)
            else:
                x = solve(self, A, b)

            if isinstance(b, np.ndarray):
                x = np.asarray(x)
            elif isinstance(b, np.matrix):
                x = np.asmatrix(x)
            else:
                raise ValueError('unrecognized type')

            return x.reshape(b.shape)

        def __repr__(self):
            return 'coarse_grid_solver(' + repr(solver) + ')'

        def name(self):
            return repr(solver)

    return generic_solver()<|MERGE_RESOLUTION|>--- conflicted
+++ resolved
@@ -255,11 +255,8 @@
 
         return self.SC
 
-<<<<<<< HEAD
-    def cycle_complexity(self, cycle='V', init_level=0):
-=======
+
     def cycle_complexity(self, cycle='V', init_level=0, recompute=False):
->>>>>>> 271fa768
         """Cycle complexity of this multigrid hierarchy.
 
         Cycle complexity is an approximate measure of the number of
